/*
 * Software License Agreement (BSD License)
 *
 *  Copyright (c) 2011-2014, Willow Garage, Inc.
 *  Copyright (c) 2014-2015, Open Source Robotics Foundation
 *  All rights reserved.
 *
 *  Redistribution and use in source and binary forms, with or without
 *  modification, are permitted provided that the following conditions
 *  are met:
 *
 *   * Redistributions of source code must retain the above copyright
 *     notice, this list of conditions and the following disclaimer.
 *   * Redistributions in binary form must reproduce the above
 *     copyright notice, this list of conditions and the following
 *     disclaimer in the documentation and/or other materials provided
 *     with the distribution.
 *   * Neither the name of Open Source Robotics Foundation nor the names of its
 *     contributors may be used to endorse or promote products derived
 *     from this software without specific prior written permission.
 *
 *  THIS SOFTWARE IS PROVIDED BY THE COPYRIGHT HOLDERS AND CONTRIBUTORS
 *  "AS IS" AND ANY EXPRESS OR IMPLIED WARRANTIES, INCLUDING, BUT NOT
 *  LIMITED TO, THE IMPLIED WARRANTIES OF MERCHANTABILITY AND FITNESS
 *  FOR A PARTICULAR PURPOSE ARE DISCLAIMED. IN NO EVENT SHALL THE
 *  COPYRIGHT OWNER OR CONTRIBUTORS BE LIABLE FOR ANY DIRECT, INDIRECT,
 *  INCIDENTAL, SPECIAL, EXEMPLARY, OR CONSEQUENTIAL DAMAGES (INCLUDING,
 *  BUT NOT LIMITED TO, PROCUREMENT OF SUBSTITUTE GOODS OR SERVICES;
 *  LOSS OF USE, DATA, OR PROFITS; OR BUSINESS INTERRUPTION) HOWEVER
 *  CAUSED AND ON ANY THEORY OF LIABILITY, WHETHER IN CONTRACT, STRICT
 *  LIABILITY, OR TORT (INCLUDING NEGLIGENCE OR OTHERWISE) ARISING IN
 *  ANY WAY OUT OF THE USE OF THIS SOFTWARE, EVEN IF ADVISED OF THE
 *  POSSIBILITY OF SUCH DAMAGE.
 */

/** \author Jia Pan */


#define BOOST_TEST_MODULE "FCL_GEOMETRIC_SHAPES"
#include <boost/test/unit_test.hpp>

#include "fcl/narrowphase/narrowphase.h"
#include "fcl/collision.h"
#include "test_fcl_utility.h"
#include "fcl/ccd/motion.h"
#include <iostream>
#include <limits>

using namespace fcl;

FCL_REAL extents [6] = {0, 0, 0, 10, 10, 10};

GJKSolver_libccd solver1;
GJKSolver_indep solver2;

#define BOOST_CHECK_FALSE(p) BOOST_CHECK(!(p))

BOOST_AUTO_TEST_CASE(sphere_shape)
{
  const double tol = 1e-12;
  const double radius = 5.0;
  const double pi = boost::math::constants::pi<FCL_REAL>();

  Sphere s(radius);

  const double volume = 4.0 / 3.0 * pi * radius * radius * radius;
  BOOST_CHECK_CLOSE(volume, s.computeVolume(), tol);
}

BOOST_AUTO_TEST_CASE(gjkcache)
{
  Cylinder s1(5, 10);
  Cone s2(5, 10);

  CollisionRequest request;
  request.enable_cached_gjk_guess = true;
  request.gjk_solver_type = GST_INDEP;

  TranslationMotion motion(Transform3f(Vec3f(-20.0, -20.0, -20.0)), Transform3f(Vec3f(20.0, 20.0, 20.0)));

  int N = 1000;
  FCL_REAL dt = 1.0 / (N - 1);

  /// test exploiting spatial coherence
  Timer timer1;
  timer1.start();
  std::vector<bool> result1(N);
  for(int i = 0; i < N; ++i)
  {
    motion.integrate(dt * i);
    Transform3f tf;
    motion.getCurrentTransform(tf);

    CollisionResult result;

    collide(&s1, Transform3f(), &s2, tf, request, result);
    result1[i] = result.isCollision();
    request.cached_gjk_guess = result.cached_gjk_guess; // use cached guess
  }

  timer1.stop();

  /// test without exploiting spatial coherence
  Timer timer2;
  timer2.start();
  std::vector<bool> result2(N);
  request.enable_cached_gjk_guess = false;
  for(int i = 0; i < N; ++i)
  {
    motion.integrate(dt * i);
    Transform3f tf;
    motion.getCurrentTransform(tf);

    CollisionResult result;

    collide(&s1, Transform3f(), &s2, tf, request, result);
    result2[i] = result.isCollision();
  }

  timer2.stop();

  std::cout << timer1.getElapsedTime() << " " << timer2.getElapsedTime() << std::endl;

  for(std::size_t i = 0; i < result1.size(); ++i)
  {
    BOOST_CHECK(result1[i] == result2[i]);
  }
}

template <typename S1, typename S2>
void printComparisonError(const std::string& comparison_type,
                          const S1& s1, const Transform3f& tf1,
                          const S2& s2, const Transform3f& tf2,
                          GJKSolverType solver_type,
                          const Vec3f& expected_contact_or_normal,
                          const Vec3f& actual_contact_or_normal,
                          bool check_opposite_normal,
                          FCL_REAL tol)
{
  std::cout << "Disagreement between " << comparison_type
            << " and expected_" << comparison_type << " for "
            << getNodeTypeName(s1.getNodeType()) << " and "
            << getNodeTypeName(s2.getNodeType()) << " with '"
            << getGJKSolverName(solver_type) << "' solver." << std::endl
            << "tf1.quaternion: " << tf1.getQuatRotation() << std::endl
            << "tf1.translation: " << tf1.getTranslation() << std::endl
            << "tf2.quaternion: " << tf2.getQuatRotation() << std::endl
            << "tf2.translation: " << tf2.getTranslation() << std::endl
            << "expected_" << comparison_type << ": " << expected_contact_or_normal
            << "actual_" << comparison_type << "  : " << actual_contact_or_normal << std::endl;

  if (check_opposite_normal)
    std::cout << " or " << -expected_contact_or_normal;

  std::cout << std::endl
            << "difference: " << (actual_contact_or_normal - expected_contact_or_normal).norm() << std::endl
            << "tolerance: " << tol << std::endl;
}

template <typename S1, typename S2>
void printComparisonError(const std::string& comparison_type,
                          const S1& s1, const Transform3f& tf1,
                          const S2& s2, const Transform3f& tf2,
                          GJKSolverType solver_type,
                          FCL_REAL expected_depth,
                          FCL_REAL actual_depth,
                          FCL_REAL tol)
{
  std::cout << "Disagreement between " << comparison_type
            << " and expected_" << comparison_type << " for "
            << getNodeTypeName(s1.getNodeType()) << " and "
            << getNodeTypeName(s2.getNodeType()) << " with '"
            << getGJKSolverName(solver_type) << "' solver." << std::endl
            << "tf1.quaternion: " << tf1.getQuatRotation() << std::endl
            << "tf1.translation: " << tf1.getTranslation() << std::endl
            << "tf2.quaternion: " << tf2.getQuatRotation() << std::endl
            << "tf2.translation: " << tf2.getTranslation() << std::endl
            << "expected_depth: " << expected_depth << std::endl
            << "actual_depth  : " << actual_depth << std::endl
            << "difference: " << std::fabs(actual_depth - expected_depth) << std::endl
            << "tolerance: " << tol << std::endl;
}

template <typename S1, typename S2>
bool checkContactPoints(const S1& s1, const Transform3f& tf1,
                        const S2& s2, const Transform3f& tf2,
                        GJKSolverType solver_type,
                        const ContactPoint& expected, const ContactPoint& actual,
                        bool check_position = false,
                        bool check_depth = false,
                        bool check_normal = false,
                        bool check_opposite_normal = false,
                        FCL_REAL tol = 1e-9)
{
  if (check_position)
  {
    bool contact_equal = actual.pos.equal(expected.pos, tol);
    if (!contact_equal)
      return false;
  }

  if (check_depth)
  {
    bool depth_equal = std::fabs(actual.penetration_depth - expected.penetration_depth) < tol;
    if (!depth_equal)
      return false;
  }

  if (check_normal)
  {
    bool normal_equal = actual.normal.equal(expected.normal, tol);

    if (!normal_equal && check_opposite_normal)
      normal_equal = actual.normal.equal(-expected.normal, tol);

    if (!normal_equal)
      return false;
  }

  return true;
}

template <typename S1, typename S2>
bool inspectContactPoints(const S1& s1, const Transform3f& tf1,
                          const S2& s2, const Transform3f& tf2,
                          GJKSolverType solver_type,
                          const std::vector<ContactPoint>& expected_contacts,
                          const std::vector<ContactPoint>& actual_contacts,
                          bool check_position = false,
                          bool check_depth = false,
                          bool check_normal = false,
                          bool check_opposite_normal = false,
                          FCL_REAL tol = 1e-9)
{
  // Check number of contact points
  bool sameNumContacts = (actual_contacts.size() == expected_contacts.size());
  BOOST_CHECK(sameNumContacts);
  if (!sameNumContacts)
  {
    std::cout << "\n"
              << "===== [ geometric shape collision test failure report ] ======\n"
              << "\n"
              << "Solver type: " << getGJKSolverName(solver_type) << "\n"
              << "\n"
              << "[ Shape 1 ]\n"
              << "Shape type     : " << getNodeTypeName(s1.getNodeType()) << "\n"
              << "tf1.quaternion : " << tf1.getQuatRotation() << "\n"
              << "tf1.translation: " << tf1.getTranslation() << "\n"
              << "\n"
              << "[ Shape 2 ]\n"
              << "Shape type     : " << getNodeTypeName(s2.getNodeType()) << "\n"
              << "tf2.quaternion : " << tf2.getQuatRotation() << "\n"
              << "tf2.translation: " << tf2.getTranslation() << "\n"
              << "\n"
              << "The numbers of expected contacts '"
              << expected_contacts.size()
              << "' and the number of actual contacts '"
              << actual_contacts.size()
              << "' are not equal.\n"
              << "\n";
    return false;
  }

  // Check if actual contacts and expected contacts are matched
  const size_t numContacts = actual_contacts.size();

  std::vector<int> index_to_actual_contacts(numContacts, -1);
  std::vector<int> index_to_expected_contacts(numContacts, -1);

  bool foundAll = true;
  for (size_t i = 0; i < numContacts; ++i)
  {
    const ContactPoint& expected = expected_contacts[i];

    // Check if expected contact is in the list of actual contacts
    for (size_t j = 0; j < numContacts; ++j)
    {
      if (index_to_expected_contacts[j] != -1)
        continue;

      const ContactPoint& actual = actual_contacts[j];

      bool found = checkContactPoints(
            s1, tf1, s2, tf2, solver_type,
            expected, actual,
            check_position,
            check_depth,
            check_normal, check_opposite_normal,
            tol);

      if (found)
      {
        index_to_actual_contacts[i] = j;
        index_to_expected_contacts[j] = i;
        break;
      }
    }

    if (index_to_actual_contacts[i] == -1)
      foundAll = false;
  }

  if (!foundAll)
  {
    std::cout << "\n"
              << "===== [ geometric shape collision test failure report ] ======\n"
              << "\n"
              << "Solver type: " << getGJKSolverName(solver_type) << "\n"
              << "\n"
              << "[ Shape 1 ]\n"
              << "Shape type     : " << getNodeTypeName(s1.getNodeType()) << "\n"
              << "tf1.quaternion : " << tf1.getQuatRotation() << "\n"
              << "tf1.translation: " << tf1.getTranslation() << "\n"
              << "\n"
              << "[ Shape 2 ]\n"
              << "Shape type     : " << getNodeTypeName(s2.getNodeType()) << "\n"
              << "tf2.quaternion : " << tf2.getQuatRotation() << "\n"
              << "tf2.translation: " << tf2.getTranslation() << "\n"
              << "\n"
              << "[ Expected Contacts: " << numContacts << " ]\n";
    for (size_t i = 0; i < numContacts; ++i)
    {
      const ContactPoint& expected = expected_contacts[i];

      std::cout << "(" << i << ") pos: " << expected.pos << ", "
                << "normal: " << expected.normal << ", "
                << "depth: " << expected.penetration_depth
                << " ---- ";
      if (index_to_actual_contacts[i] != -1)
        std::cout << "found, actual (" << index_to_actual_contacts[i] << ")\n";
      else
        std::cout << "not found!\n";
    }
    std::cout << "\n"
              << "[ Actual Contacts: " << numContacts << " ]\n";
    for (size_t i = 0; i < numContacts; ++i)
    {
      const ContactPoint& actual = actual_contacts[i];

      std::cout << "(" << i << ") pos: " << actual.pos << ", "
                << "normal: " << actual.normal << ", "
                << "depth: " << actual.penetration_depth
                << " ---- ";
      if (index_to_expected_contacts[i] != -1)
        std::cout << "found, expected (" << index_to_expected_contacts[i] << ")\n";
      else
        std::cout << "not found!\n";
    }

    std::cout << "\n";
  }

  return foundAll;
}

void getContactPointsFromResult(std::vector<ContactPoint>& contacts, const CollisionResult& result)
{
  const size_t numContacts = result.numContacts();
  contacts.resize(numContacts);

  for (size_t i = 0; i < numContacts; ++i)
  {
    const Contact& cnt = result.getContact(i);

    contacts[i].pos = cnt.pos;
    contacts[i].normal = cnt.normal;
    contacts[i].penetration_depth = cnt.penetration_depth;
  }
}

template <typename S1, typename S2>
FCL_DEPRECATED
void testShapeIntersection(const S1& s1, const Transform3f& tf1,
                           const S2& s2, const Transform3f& tf2,
                           GJKSolverType solver_type,
                           bool expected_res,
                           Vec3f* expected_point,
                           FCL_REAL* expected_depth,
                           Vec3f* expected_normal,
                           bool check_opposite_normal = false,
                           FCL_REAL tol = 1e-9)
{
  // do nothing
  BOOST_CHECK(false);
}

template <typename S1, typename S2>
void testShapeIntersection(
    const S1& s1, const Transform3f& tf1,
    const S2& s2, const Transform3f& tf2,
    GJKSolverType solver_type,
    bool expected_res,
    const std::vector<ContactPoint>& expected_contacts = std::vector<ContactPoint>(),
    bool check_position = true,
    bool check_depth = true,
    bool check_normal = true,
    bool check_opposite_normal = false,
    FCL_REAL tol = 1e-9)
{
  CollisionRequest request;
  request.gjk_solver_type = solver_type;
  request.num_max_contacts = std::numeric_limits<size_t>::max();
  CollisionResult result;

  std::vector<ContactPoint> actual_contacts;

  bool res;

  // Part A: Check collisions using shapeIntersect()

  // Check only whether they are colliding or not.
  if (solver_type == GST_LIBCCD)
  {
    res = solver1.shapeIntersect(s1, tf1, s2, tf2, NULL);
  }
  else if (solver_type == GST_INDEP)
  {
    res = solver2.shapeIntersect(s1, tf1, s2, tf2, NULL);
  }
  else
  {
    std::cerr << "Invalid GJK solver. Test aborted." << std::endl;
    return;
  }
  BOOST_CHECK_EQUAL(res, expected_res);

  // Check contact information as well
  if (solver_type == GST_LIBCCD)
  {
    res = solver1.shapeIntersect(s1, tf1, s2, tf2, &actual_contacts);
  }
  else if (solver_type == GST_INDEP)
  {
    res = solver2.shapeIntersect(s1, tf1, s2, tf2, &actual_contacts);
  }
  else
  {
    std::cerr << "Invalid GJK solver. Test aborted." << std::endl;
    return;
  }
  BOOST_CHECK_EQUAL(res, expected_res);
  if (expected_res)
  {
    BOOST_CHECK(inspectContactPoints(s1, tf1, s2, tf2, solver_type,
                                     expected_contacts, actual_contacts,
                                     check_position,
                                     check_depth,
                                     check_normal, check_opposite_normal,
                                     tol));
  }

  // Part B: Check collisions using collide()

  // Check only whether they are colliding or not.
  request.enable_contact = false;
  result.clear();
  res = (collide(&s1, tf1, &s2, tf2, request, result) > 0);
  BOOST_CHECK_EQUAL(res, expected_res);

  // Check contact information as well
  request.enable_contact = true;
  result.clear();
  res = (collide(&s1, tf1, &s2, tf2, request, result) > 0);
  BOOST_CHECK_EQUAL(res, expected_res);
  if (expected_res)
  {
    getContactPointsFromResult(actual_contacts, result);
    BOOST_CHECK(inspectContactPoints(s1, tf1, s2, tf2, solver_type,
                                     expected_contacts, actual_contacts,
                                     check_position,
                                     check_depth,
                                     check_normal, check_opposite_normal,
                                     tol));
  }
}

// Shape intersection test coverage (libccd)
//
// +------------+-----+-----------+--------+---------+------+----------+-------+------------+----------+
// |            | box | ellipsoid | sphere | capsule | cone | cylinder | plane | half-space | triangle |
// +------------+-----+-----------+--------+---------+------+----------+-------+------------+----------+
// | box        |  O  |           |   O    |         |      |          |   O   |      O     |          |
// +------------+-----+-----------+--------+---------+------+----------+-------+------------+----------+
// | ellipsoid  |/////|     O     |        |         |      |          |       |            |          |
// +------------+-----+-----------+--------+---------+------+----------+-------+------------+----------+
// | sphere     |/////|///////////|   O    |         |      |          |   O   |      O     |     O    |
// +------------+-----+-----------+--------+---------+------+----------+-------+------------+----------+
// | capsule    |/////|///////////|////////|         |      |          |   O   |      O     |          |
// +------------+-----+-----------+--------+---------+------+----------+-------+------------+----------+
// | cone       |/////|///////////|////////|/////////|  O   |    O     |   O   |      O     |          |
// +------------+-----+-----------+--------+---------+------+----------+-------+------------+----------+
// | cylinder   |/////|///////////|////////|/////////|//////|    O     |   O   |      O     |          |
// +------------+-----+-----------+--------+---------+------+----------+-------+------------+----------+
// | plane      |/////|///////////|////////|/////////|//////|//////////|       |            |          |
// +------------+-----+-----------+--------+---------+------+----------+-------+------------+----------+
// | half-space |/////|///////////|////////|/////////|//////|//////////|///////|            |          |
// +------------+-----+-----------+--------+---------+------+----------+-------+------------+----------+
// | triangle   |/////|///////////|////////|/////////|//////|//////////|///////|////////////|          |
// +------------+-----+-----------+--------+---------+------+----------+-------+------------+----------+
BOOST_AUTO_TEST_CASE(shapeIntersection_spheresphere)
{
  Sphere s1(20);
  Sphere s2(10);

  Transform3f tf1;
  Transform3f tf2;

  Transform3f transform;
  generateRandomTransform(extents, transform);

  std::vector<ContactPoint> contacts;

  tf1 = Transform3f();
  tf2 = Transform3f(Vec3f(40, 0, 0));
  testShapeIntersection(s1, tf1, s2, tf2, GST_LIBCCD, false);

  tf1 = transform;
  tf2 = transform * Transform3f(Vec3f(40, 0, 0));
  testShapeIntersection(s1, tf1, s2, tf2, GST_LIBCCD, false);

  tf1 = Transform3f();
  tf2 = Transform3f(Vec3f(30, 0, 0));
  contacts.resize(1);
  contacts[0].normal.setValue(1, 0, 0);
  contacts[0].pos.setValue(20, 0, 0);
  contacts[0].penetration_depth = 0.0;
  testShapeIntersection(s1, tf1, s2, tf2, GST_LIBCCD, true, contacts);

  tf1 = Transform3f();
  tf2 = Transform3f(Vec3f(30.01, 0, 0));
  testShapeIntersection(s1, tf1, s2, tf2, GST_LIBCCD, false);

  tf1 = transform;
  tf2 = transform * Transform3f(Vec3f(30.01, 0, 0));
  testShapeIntersection(s1, tf1, s2, tf2, GST_LIBCCD, false);

  tf1 = Transform3f();
  tf2 = Transform3f(Vec3f(29.9, 0, 0));
  contacts.resize(1);
  contacts[0].normal.setValue(1, 0, 0);
  contacts[0].pos.setValue(20.0 - 0.1 * 20.0/(20.0 + 10.0), 0, 0);
  contacts[0].penetration_depth = 0.1;
  testShapeIntersection(s1, tf1, s2, tf2, GST_LIBCCD, true, contacts);

  tf1 = transform;
  tf2 = transform * Transform3f(Vec3f(29.9, 0, 0));
  contacts.resize(1);
  contacts[0].normal = transform.getRotation() * Vec3f(1, 0, 0);
  contacts[0].pos = transform.transform(Vec3f(20.0 - 0.1 * 20.0/(20.0 + 10.0), 0, 0));
  contacts[0].penetration_depth = 0.1;
  testShapeIntersection(s1, tf1, s2, tf2, GST_LIBCCD, true, contacts);

  tf1 = Transform3f();
  tf2 = Transform3f();
  contacts.resize(1);
  contacts[0].normal.setZero();  // If the centers of two sphere are at the same position, the normal is (0, 0, 0)
  contacts[0].pos.setZero();
  contacts[0].penetration_depth = 20.0 + 10.0;
  testShapeIntersection(s1, tf1, s2, tf2, GST_LIBCCD, true, contacts);

  tf1 = transform;
  tf2 = transform;
  contacts.resize(1);
  contacts[0].normal.setZero();  // If the centers of two sphere are at the same position, the normal is (0, 0, 0)
  contacts[0].pos = transform.transform(Vec3f());
  contacts[0].penetration_depth = 20.0 + 10.0;
  testShapeIntersection(s1, tf1, s2, tf2, GST_LIBCCD, true, contacts);

  tf1 = Transform3f();
  tf2 = Transform3f(Vec3f(-29.9, 0, 0));
  contacts.resize(1);
  contacts[0].normal.setValue(-1, 0, 0);
  contacts[0].pos.setValue(-20.0 + 0.1 * 20.0/(20.0 + 10.0), 0, 0);
  contacts[0].penetration_depth = 0.1;
  testShapeIntersection(s1, tf1, s2, tf2, GST_LIBCCD, true, contacts);

  tf1 = transform;
  tf2 = transform * Transform3f(Vec3f(-29.9, 0, 0));
  contacts.resize(1);
  contacts[0].normal = transform.getRotation() * Vec3f(-1, 0, 0);
  contacts[0].pos = transform.transform(Vec3f(-20.0 + 0.1 * 20.0/(20.0 + 10.0), 0, 0));
  contacts[0].penetration_depth = 0.1;
  testShapeIntersection(s1, tf1, s2, tf2, GST_LIBCCD, true, contacts);

  tf1 = Transform3f();
  tf2 = Transform3f(Vec3f(-30.0, 0, 0));
  contacts.resize(1);
  contacts[0].normal.setValue(-1, 0, 0);
  contacts[0].pos.setValue(-20, 0, 0);
  contacts[0].penetration_depth = 0.0;
  testShapeIntersection(s1, tf1, s2, tf2, GST_LIBCCD, true, contacts);

  tf1 = Transform3f();
  tf2 = Transform3f(Vec3f(-30.01, 0, 0));
  testShapeIntersection(s1, tf1, s2, tf2, GST_LIBCCD, false);

  tf1 = transform;
  tf2 = transform * Transform3f(Vec3f(-30.01, 0, 0));
  testShapeIntersection(s1, tf1, s2, tf2, GST_LIBCCD, false);
}

bool compareContactPoints1(const Vec3f& c1,const Vec3f& c2)
{
  return c1[2] < c2[2];
} // Ascending order

bool compareContactPoints2(const ContactPoint& cp1,const ContactPoint& cp2)
{
  return cp1.pos[2] < cp2.pos[2];
} // Ascending order

void testBoxBoxContactPoints(const Matrix3f& R)
{
  Box s1(100, 100, 100);
  Box s2(10, 20, 30);

  // Vertices of s2
  std::vector<Vec3f> vertices(8);
  vertices[0].setValue( 1,  1,  1);
  vertices[1].setValue( 1,  1, -1);
  vertices[2].setValue( 1, -1,  1);
  vertices[3].setValue( 1, -1, -1);
  vertices[4].setValue(-1,  1,  1);
  vertices[5].setValue(-1,  1, -1);
  vertices[6].setValue(-1, -1,  1);
  vertices[7].setValue(-1, -1, -1);

  for (int i = 0; i < 8; ++i)
  {
    vertices[i][0] *= 0.5 * s2.side[0];
    vertices[i][1] *= 0.5 * s2.side[1];
    vertices[i][2] *= 0.5 * s2.side[2];
  }

  Transform3f tf1 = Transform3f(Vec3f(0, 0, -50));
  Transform3f tf2 = Transform3f(R);

  std::vector<ContactPoint> contacts;

  // Make sure the two boxes are colliding
  bool res = solver1.shapeIntersect(s1, tf1, s2, tf2, &contacts);
  BOOST_CHECK(res);

  // Compute global vertices
  for (int i = 0; i < 8; ++i)
    vertices[i] = tf2.transform(vertices[i]);

  // Sort the vertices so that the lowest vertex along z-axis comes first
  std::sort(vertices.begin(), vertices.end(), compareContactPoints1);
  std::sort(contacts.begin(), contacts.end(), compareContactPoints2);

  // The lowest n vertex along z-axis should be the contact point
  size_t numContacts = contacts.size();
  numContacts = std::min(static_cast<size_t>(1), numContacts);
  // TODO: BoxBox algorithm seems not able to find all the colliding vertices.
  // We just check the deepest one as workaround.
  for (size_t i = 0; i < numContacts; ++i)
  {
    BOOST_CHECK(vertices[i].equal(contacts[i].pos));
    BOOST_CHECK(Vec3f(0, 0, 1).equal(contacts[i].normal));
  }
}

BOOST_AUTO_TEST_CASE(shapeIntersection_boxbox)
{
  Box s1(20, 40, 50);
  Box s2(10, 10, 10);

  Transform3f tf1;
  Transform3f tf2;

  Transform3f transform;
  generateRandomTransform(extents, transform);

  std::vector<ContactPoint> contacts;

  Quaternion3f q;
  q.fromAxisAngle(Vec3f(0, 0, 1), (FCL_REAL)3.140 / 6);

  tf1 = Transform3f();
  tf2 = Transform3f();
  // TODO: Need convention for normal when the centers of two objects are at same position. The current result is (1, 0, 0).
  contacts.resize(4);
  contacts[0].normal.setValue(1, 0, 0);
  contacts[1].normal.setValue(1, 0, 0);
  contacts[2].normal.setValue(1, 0, 0);
  contacts[3].normal.setValue(1, 0, 0);
  testShapeIntersection(s1, tf1, s2, tf2, GST_LIBCCD, true, contacts, false, false, true);

  tf1 = transform;
  tf2 = transform;
  // TODO: Need convention for normal when the centers of two objects are at same position. The current result is (1, 0, 0).
  contacts.resize(4);
  contacts[0].normal = transform.getRotation() * Vec3f(1, 0, 0);
  contacts[1].normal = transform.getRotation() * Vec3f(1, 0, 0);
  contacts[2].normal = transform.getRotation() * Vec3f(1, 0, 0);
  contacts[3].normal = transform.getRotation() * Vec3f(1, 0, 0);
  testShapeIntersection(s1, tf1, s2, tf2, GST_LIBCCD, true, contacts, false, false, true);

  tf1 = Transform3f();
  tf2 = Transform3f(Vec3f(15, 0, 0));
  contacts.resize(4);
  contacts[0].normal = Vec3f(1, 0, 0);
  contacts[1].normal = Vec3f(1, 0, 0);
  contacts[2].normal = Vec3f(1, 0, 0);
  contacts[3].normal = Vec3f(1, 0, 0);
  testShapeIntersection(s1, tf1, s2, tf2, GST_LIBCCD, true, contacts, false, false, true);

  tf1 = Transform3f();
  tf2 = Transform3f(Vec3f(15.01, 0, 0));
  testShapeIntersection(s1, tf1, s2, tf2, GST_LIBCCD, false);

  tf1 = Transform3f();
  tf2 = Transform3f(q);
  contacts.resize(4);
  contacts[0].normal = Vec3f(1, 0, 0);
  contacts[1].normal = Vec3f(1, 0, 0);
  contacts[2].normal = Vec3f(1, 0, 0);
  contacts[3].normal = Vec3f(1, 0, 0);
  testShapeIntersection(s1, tf1, s2, tf2, GST_LIBCCD, true, contacts, false, false, true);

  tf1 = transform;
  tf2 = transform * Transform3f(q);
  contacts.resize(4);
  contacts[0].normal = transform.getRotation() * Vec3f(1, 0, 0);
  contacts[1].normal = transform.getRotation() * Vec3f(1, 0, 0);
  contacts[2].normal = transform.getRotation() * Vec3f(1, 0, 0);
  contacts[3].normal = transform.getRotation() * Vec3f(1, 0, 0);
  testShapeIntersection(s1, tf1, s2, tf2, GST_LIBCCD, true, contacts, false, false, true);

  FCL_UINT32 numTests = 1e+2;
  for (FCL_UINT32 i = 0; i < numTests; ++i)
  {
    Transform3f tf;
    generateRandomTransform(extents, tf);
    testBoxBoxContactPoints(tf.getRotation());
  }
}

BOOST_AUTO_TEST_CASE(shapeIntersection_spherebox)
{
  Sphere s1(20);
  Box s2(5, 5, 5);

  Transform3f tf1;
  Transform3f tf2;

  Transform3f transform;
  generateRandomTransform(extents, transform);

  std::vector<ContactPoint> contacts;

  tf1 = Transform3f();
  tf2 = Transform3f();
  // TODO: Need convention for normal when the centers of two objects are at same position. The current result is (-1, 0, 0).
  contacts.resize(1);
  contacts[0].normal.setValue(-1, 0, 0);
  testShapeIntersection(s1, tf1, s2, tf2, GST_LIBCCD, true, contacts, false, false, true);

  tf1 = transform;
  tf2 = transform;
  // TODO: Need convention for normal when the centers of two objects are at same position.
  contacts.resize(1);
  testShapeIntersection(s1, tf1, s2, tf2, GST_LIBCCD, true, contacts, false, false, false);

  tf1 = Transform3f();
  tf2 = Transform3f(Vec3f(22.5, 0, 0));
  testShapeIntersection(s1, tf1, s2, tf2, GST_LIBCCD, false);

  tf1 = transform;
  tf2 = transform * Transform3f(Vec3f(22.501, 0, 0));
  testShapeIntersection(s1, tf1, s2, tf2, GST_LIBCCD, false);

  tf1 = Transform3f();
  tf2 = Transform3f(Vec3f(22.4, 0, 0));
  contacts.resize(1);
  contacts[0].normal.setValue(1, 0, 0);
  testShapeIntersection(s1, tf1, s2, tf2, GST_LIBCCD, true, contacts, false, false, true);

  tf1 = transform;
  tf2 = transform * Transform3f(Vec3f(22.4, 0, 0));
  contacts.resize(1);
  contacts[0].normal = transform.getRotation() * Vec3f(1, 0, 0);
  testShapeIntersection(s1, tf1, s2, tf2, GST_LIBCCD, true, contacts, false, false, true);
}

BOOST_AUTO_TEST_CASE(shapeIntersection_spherecapsule)
{
  Sphere s1(20);
  Capsule s2(5, 10);

  Transform3f tf1;
  Transform3f tf2;

  Transform3f transform;
  generateRandomTransform(extents, transform);

  std::vector<ContactPoint> contacts;

  tf1 = Transform3f();
  tf2 = Transform3f();
  // TODO: Need convention for normal when the centers of two objects are at same position.
  contacts.resize(1);
  testShapeIntersection(s1, tf1, s2, tf2, GST_LIBCCD, true, contacts, false, false, false);

  tf1 = transform;
  tf2 = transform;
  // TODO: Need convention for normal when the centers of two objects are at same position.
  contacts.resize(1);
  testShapeIntersection(s1, tf1, s2, tf2, GST_LIBCCD, true, contacts, false, false, false);

  tf1 = Transform3f();
  tf2 = Transform3f(Vec3f(24.9, 0, 0));
  contacts.resize(1);
  contacts[0].normal.setValue(1, 0, 0);
  testShapeIntersection(s1, tf1, s2, tf2, GST_LIBCCD, true, contacts, false, false, true);

  tf1 = transform;
  tf2 = transform * Transform3f(Vec3f(24.9, 0, 0));
  contacts.resize(1);
  contacts[0].normal = transform.getRotation() * Vec3f(1, 0, 0);
  testShapeIntersection(s1, tf1, s2, tf2, GST_LIBCCD, true, contacts, false, false, true);

  tf1 = Transform3f();
  tf2 = Transform3f(Vec3f(25, 0, 0));
  contacts.resize(1);
  contacts[0].normal.setValue(1, 0, 0);
  testShapeIntersection(s1, tf1, s2, tf2, GST_LIBCCD, true, contacts, false, false, true);

  tf1 = transform;
  tf2 = transform * Transform3f(Vec3f(25, 0, 0));
  contacts.resize(1);
  contacts[0].normal = transform.getRotation() * Vec3f(1, 0, 0);
  testShapeIntersection(s1, tf1, s2, tf2, GST_LIBCCD, true, contacts, false, false, true);

  tf1 = Transform3f();
  tf2 = Transform3f(Vec3f(25.1, 0, 0));
  testShapeIntersection(s1, tf1, s2, tf2, GST_LIBCCD, false);

  tf1 = transform;
  tf2 = transform * Transform3f(Vec3f(25.1, 0, 0));
  testShapeIntersection(s1, tf1, s2, tf2, GST_LIBCCD, false);
}

BOOST_AUTO_TEST_CASE(shapeIntersection_cylindercylinder)
{
  Cylinder s1(5, 10);
  Cylinder s2(5, 10);

  Transform3f tf1;
  Transform3f tf2;

  Transform3f transform;
  generateRandomTransform(extents, transform);

  std::vector<ContactPoint> contacts;

  tf1 = Transform3f();
  tf2 = Transform3f();
  // TODO: Need convention for normal when the centers of two objects are at same position.
  contacts.resize(1);
  testShapeIntersection(s1, tf1, s2, tf2, GST_LIBCCD, true, contacts, false, false, false);

  tf1 = transform;
  tf2 = transform;
  // TODO: Need convention for normal when the centers of two objects are at same position.
  contacts.resize(1);
  testShapeIntersection(s1, tf1, s2, tf2, GST_LIBCCD, true, contacts, false, false, false);

  tf1 = Transform3f();
  tf2 = Transform3f(Vec3f(9.9, 0, 0));
  contacts.resize(1);
  contacts[0].normal.setValue(1, 0, 0);
  testShapeIntersection(s1, tf1, s2, tf2, GST_LIBCCD, true, contacts, false, false, true);

  tf1 = transform;
  tf2 = transform * Transform3f(Vec3f(9.9, 0, 0));
  contacts.resize(1);
  contacts[0].normal = transform.getRotation() * Vec3f(1, 0, 0);
  testShapeIntersection(s1, tf1, s2, tf2, GST_LIBCCD, true, contacts, false, false, true);

  tf1 = Transform3f();
  tf2 = Transform3f(Vec3f(10.01, 0, 0));
  testShapeIntersection(s1, tf1, s2, tf2, GST_LIBCCD, false);

  tf1 = transform;
  tf2 = transform * Transform3f(Vec3f(10.01, 0, 0));
  testShapeIntersection(s1, tf1, s2, tf2, GST_LIBCCD, false);
}

BOOST_AUTO_TEST_CASE(shapeIntersection_conecone)
{
  Cone s1(5, 10);
  Cone s2(5, 10);

  Transform3f tf1;
  Transform3f tf2;

  Transform3f transform;
  generateRandomTransform(extents, transform);

  std::vector<ContactPoint> contacts;

  tf1 = Transform3f();
  tf2 = Transform3f();
  // TODO: Need convention for normal when the centers of two objects are at same position.
  contacts.resize(1);
  testShapeIntersection(s1, tf1, s2, tf2, GST_LIBCCD, true, contacts, false, false, false);

  tf1 = transform;
  tf2 = transform;
  // TODO: Need convention for normal when the centers of two objects are at same position.
  contacts.resize(1);
  testShapeIntersection(s1, tf1, s2, tf2, GST_LIBCCD, true, contacts, false, false, false);

  tf1 = Transform3f();
  tf2 = Transform3f(Vec3f(9.9, 0, 0));
  contacts.resize(1);
  contacts[0].normal.setValue(1, 0, 0);
  testShapeIntersection(s1, tf1, s2, tf2, GST_LIBCCD, true, contacts, false, false, true);

  tf1 = transform;
  tf2 = transform * Transform3f(Vec3f(9.9, 0, 0));
  contacts.resize(1);
  contacts[0].normal = transform.getRotation() * Vec3f(1, 0, 0);
  testShapeIntersection(s1, tf1, s2, tf2, GST_LIBCCD, true, contacts, false, false, true);

  tf1 = Transform3f();
  tf2 = Transform3f(Vec3f(10.001, 0, 0));
  testShapeIntersection(s1, tf1, s2, tf2, GST_LIBCCD, false);

  tf1 = transform;
  tf2 = transform * Transform3f(Vec3f(10.001, 0, 0));
  testShapeIntersection(s1, tf1, s2, tf2, GST_LIBCCD, false);

  tf1 = Transform3f();
  tf2 = Transform3f(Vec3f(0, 0, 9.9));
  contacts.resize(1);
  contacts[0].normal.setValue(0, 0, 1);
  testShapeIntersection(s1, tf1, s2, tf2, GST_LIBCCD, true, contacts, false, false, true);

  tf1 = transform;
  tf2 = transform * Transform3f(Vec3f(0, 0, 9.9));
  contacts.resize(1);
  contacts[0].normal = transform.getRotation() * Vec3f(0, 0, 1);
  testShapeIntersection(s1, tf1, s2, tf2, GST_LIBCCD, true, contacts, false, false, true);
}

BOOST_AUTO_TEST_CASE(shapeIntersection_cylindercone)
{
  Cylinder s1(5, 10);
  Cone s2(5, 10);

  Transform3f tf1;
  Transform3f tf2;

  Transform3f transform;
  generateRandomTransform(extents, transform);

  std::vector<ContactPoint> contacts;

  tf1 = Transform3f();
  tf2 = Transform3f();
  // TODO: Need convention for normal when the centers of two objects are at same position.
  contacts.resize(1);
  testShapeIntersection(s1, tf1, s2, tf2, GST_LIBCCD, true, contacts, false, false, false);

  tf1 = transform;
  tf2 = transform;
  // TODO: Need convention for normal when the centers of two objects are at same position.
  contacts.resize(1);
  testShapeIntersection(s1, tf1, s2, tf2, GST_LIBCCD, true, contacts, false, false, false);

  tf1 = Transform3f();
  tf2 = Transform3f(Vec3f(9.9, 0, 0));
  contacts.resize(1);
  contacts[0].normal.setValue(1, 0, 0);
  testShapeIntersection(s1, tf1, s2, tf2, GST_LIBCCD, true, contacts, false, false, true, false, 0.061);

  tf1 = transform;
  tf2 = transform * Transform3f(Vec3f(9.9, 0, 0));
  contacts.resize(1);
  contacts[0].normal = transform.getRotation() * Vec3f(1, 0, 0);
  testShapeIntersection(s1, tf1, s2, tf2, GST_LIBCCD, true, contacts, false, false, true, false, 0.46);

  tf1 = Transform3f();
  tf2 = Transform3f(Vec3f(10.01, 0, 0));
  testShapeIntersection(s1, tf1, s2, tf2, GST_LIBCCD, false);

  tf1 = transform;
  tf2 = transform * Transform3f(Vec3f(10.01, 0, 0));
  testShapeIntersection(s1, tf1, s2, tf2, GST_LIBCCD, false);

  tf1 = Transform3f();
  tf2 = Transform3f(Vec3f(0, 0, 9.9));
  contacts.resize(1);
  contacts[0].normal.setValue(0, 0, 1);
  testShapeIntersection(s1, tf1, s2, tf2, GST_LIBCCD, true, contacts, false, false, true);

  tf1 = transform;
  tf2 = transform * Transform3f(Vec3f(0, 0, 9.9));
  contacts.resize(1);
  contacts[0].normal = transform.getRotation() * Vec3f(0, 0, 1);
  testShapeIntersection(s1, tf1, s2, tf2, GST_LIBCCD, true, contacts, false, false, true);

  tf1 = Transform3f();
  tf2 = Transform3f(Vec3f(0, 0, 10.01));
  testShapeIntersection(s1, tf1, s2, tf2, GST_LIBCCD, false);

  tf1 = transform;
  tf2 = transform * Transform3f(Vec3f(0, 0, 10.01));
  testShapeIntersection(s1, tf1, s2, tf2, GST_LIBCCD, false);
}

BOOST_AUTO_TEST_CASE(shapeIntersection_spheretriangle)
{
  Sphere s(10);
  Vec3f t[3];
  t[0].setValue(20, 0, 0);
  t[1].setValue(-20, 0, 0);
  t[2].setValue(0, 20, 0);

  Transform3f transform;
  generateRandomTransform(extents, transform);

  Vec3f normal;
  bool res;

  res = solver1.shapeTriangleIntersect(s, Transform3f(), t[0], t[1], t[2], NULL, NULL, NULL);
  BOOST_CHECK(res);

  res =  solver1.shapeTriangleIntersect(s, transform, t[0], t[1], t[2], transform, NULL, NULL, NULL);
  BOOST_CHECK(res);


  t[0].setValue(30, 0, 0);
  t[1].setValue(9.9, -20, 0);
  t[2].setValue(9.9, 20, 0);
  res = solver1.shapeTriangleIntersect(s, Transform3f(), t[0], t[1], t[2], NULL, NULL, NULL);
  BOOST_CHECK(res);

  res =  solver1.shapeTriangleIntersect(s, transform, t[0], t[1], t[2], transform, NULL, NULL, NULL);
  BOOST_CHECK(res);

  res = solver1.shapeTriangleIntersect(s, Transform3f(), t[0], t[1], t[2], NULL, NULL, &normal);
  BOOST_CHECK(res);
  BOOST_CHECK(normal.equal(Vec3f(1, 0, 0), 1e-9));

  res =  solver1.shapeTriangleIntersect(s, transform, t[0], t[1], t[2], transform, NULL, NULL, &normal);
  BOOST_CHECK(res);
  BOOST_CHECK(normal.equal(transform.getRotation() * Vec3f(1, 0, 0), 1e-9));
}

BOOST_AUTO_TEST_CASE(shapeIntersection_halfspacetriangle)
{
  Halfspace hs(Vec3f(1, 0, 0), 0);
  Vec3f t[3];
  t[0].setValue(20, 0, 0);
  t[1].setValue(-20, 0, 0);
  t[2].setValue(0, 20, 0);

  Transform3f transform;
  generateRandomTransform(extents, transform);

  // Vec3f point;
  // FCL_REAL depth;
  Vec3f normal;
  bool res;

  res = solver1.shapeTriangleIntersect(hs, Transform3f(), t[0], t[1], t[2], Transform3f(), NULL, NULL, NULL);
  BOOST_CHECK(res);

  res =  solver1.shapeTriangleIntersect(hs, transform, t[0], t[1], t[2], transform, NULL, NULL, NULL);
  BOOST_CHECK(res);


  t[0].setValue(20, 0, 0);
  t[1].setValue(0, -20, 0);
  t[2].setValue(0, 20, 0);
  res = solver1.shapeTriangleIntersect(hs, Transform3f(), t[0], t[1], t[2], Transform3f(), NULL, NULL, NULL);
  BOOST_CHECK(res);

  res =  solver1.shapeTriangleIntersect(hs, transform, t[0], t[1], t[2], transform, NULL, NULL, NULL);
  BOOST_CHECK(res);

  res = solver1.shapeTriangleIntersect(hs, Transform3f(), t[0], t[1], t[2], Transform3f(), NULL, NULL, &normal);
  BOOST_CHECK(res);
  BOOST_CHECK(normal.equal(Vec3f(1, 0, 0), 1e-9));

  res =  solver1.shapeTriangleIntersect(hs, transform, t[0], t[1], t[2], transform, NULL, NULL, &normal);
  BOOST_CHECK(res);
  BOOST_CHECK(normal.equal(transform.getRotation() * Vec3f(1, 0, 0), 1e-9));
}

BOOST_AUTO_TEST_CASE(shapeIntersection_planetriangle)
{
  Plane hs(Vec3f(1, 0, 0), 0);
  Vec3f t[3];
  t[0].setValue(20, 0, 0);
  t[1].setValue(-20, 0, 0);
  t[2].setValue(0, 20, 0);

  Transform3f transform;
  generateRandomTransform(extents, transform);

  // Vec3f point;
  // FCL_REAL depth;
  Vec3f normal;
  bool res;

  res = solver1.shapeTriangleIntersect(hs, Transform3f(), t[0], t[1], t[2], Transform3f(), NULL, NULL, NULL);
  BOOST_CHECK(res);

  res =  solver1.shapeTriangleIntersect(hs, transform, t[0], t[1], t[2], transform, NULL, NULL, NULL);
  BOOST_CHECK(res);


  t[0].setValue(20, 0, 0);
  t[1].setValue(-0.1, -20, 0);
  t[2].setValue(-0.1, 20, 0);
  res = solver1.shapeTriangleIntersect(hs, Transform3f(), t[0], t[1], t[2], Transform3f(), NULL, NULL, NULL);
  BOOST_CHECK(res);

  res =  solver1.shapeTriangleIntersect(hs, transform, t[0], t[1], t[2], transform, NULL, NULL, NULL);
  BOOST_CHECK(res);

  res = solver1.shapeTriangleIntersect(hs, Transform3f(), t[0], t[1], t[2], Transform3f(), NULL, NULL, &normal);
  BOOST_CHECK(res);
  BOOST_CHECK(normal.equal(Vec3f(1, 0, 0), 1e-9));

  res =  solver1.shapeTriangleIntersect(hs, transform, t[0], t[1], t[2], transform, NULL, NULL, &normal);
  BOOST_CHECK(res);
  BOOST_CHECK(normal.equal(transform.getRotation() * Vec3f(1, 0, 0), 1e-9));
}

BOOST_AUTO_TEST_CASE(shapeIntersection_halfspacesphere)
{
  Sphere s(10);
  Halfspace hs(Vec3f(1, 0, 0), 0);

  Transform3f tf1;
  Transform3f tf2;

  Transform3f transform;
  generateRandomTransform(extents, transform);

  std::vector<ContactPoint> contacts;

  tf1 = Transform3f();
  tf2 = Transform3f();
  contacts.resize(1);
  contacts[0].pos.setValue(-5, 0, 0);
  contacts[0].penetration_depth = 10;
  contacts[0].normal.setValue(-1, 0, 0);
  testShapeIntersection(s, tf1, hs, tf2, GST_LIBCCD, true, contacts);

  tf1 = transform;
  tf2 = transform;
  contacts.resize(1);
  contacts[0].pos = transform.transform(Vec3f(-5, 0, 0));
  contacts[0].penetration_depth = 10;
  contacts[0].normal = transform.getQuatRotation().transform(Vec3f(-1, 0, 0));
  testShapeIntersection(s, tf1, hs, tf2, GST_LIBCCD, true, contacts);

  tf1 = Transform3f();
  tf2 = Transform3f(Vec3f(5, 0, 0));
  contacts.resize(1);
  contacts[0].pos.setValue(-2.5, 0, 0);
  contacts[0].penetration_depth = 15;
  contacts[0].normal.setValue(-1, 0, 0);
  testShapeIntersection(s, tf1, hs, tf2, GST_LIBCCD, true, contacts);

  tf1 = transform;
  tf2 = transform * Transform3f(Vec3f(5, 0, 0));
  contacts.resize(1);
  contacts[0].pos = transform.transform(Vec3f(-2.5, 0, 0));
  contacts[0].penetration_depth = 15;
  contacts[0].normal = transform.getQuatRotation().transform(Vec3f(-1, 0, 0));
  testShapeIntersection(s, tf1, hs, tf2, GST_LIBCCD, true, contacts);

  tf1 = Transform3f();
  tf2 = Transform3f(Vec3f(-5, 0, 0));
  contacts.resize(1);
  contacts[0].pos.setValue(-7.5, 0, 0);
  contacts[0].penetration_depth = 5;
  contacts[0].normal.setValue(-1, 0, 0);
  testShapeIntersection(s, tf1, hs, tf2, GST_LIBCCD, true, contacts);

  tf1 = transform;
  tf2 = transform * Transform3f(Vec3f(-5, 0, 0));
  contacts.resize(1);
  contacts[0].pos = transform.transform(Vec3f(-7.5, 0, 0));
  contacts[0].penetration_depth = 5;
  contacts[0].normal = transform.getQuatRotation().transform(Vec3f(-1, 0, 0));
  testShapeIntersection(s, tf1, hs, tf2, GST_LIBCCD, true, contacts);

  tf1 = Transform3f();
  tf2 = Transform3f(Vec3f(-10.1, 0, 0));
  testShapeIntersection(s, tf1, hs, tf2, GST_LIBCCD, false);

  tf1 = transform;
  tf2 = transform * Transform3f(Vec3f(-10.1, 0, 0));
  testShapeIntersection(s, tf1, hs, tf2, GST_LIBCCD, false);

  tf1 = Transform3f();
  tf2 = Transform3f(Vec3f(10.1, 0, 0));
  contacts.resize(1);
  contacts[0].pos.setValue(0.05, 0, 0);
  contacts[0].penetration_depth = 20.1;
  contacts[0].normal.setValue(-1, 0, 0);
  testShapeIntersection(s, tf1, hs, tf2, GST_LIBCCD, true, contacts);

  tf1 = transform;
  tf2 = transform * Transform3f(Vec3f(10.1, 0, 0));
  contacts.resize(1);
  contacts[0].pos = transform.transform(Vec3f(0.05, 0, 0));
  contacts[0].penetration_depth = 20.1;
  contacts[0].normal = transform.getQuatRotation().transform(Vec3f(-1, 0, 0));
  testShapeIntersection(s, tf1, hs, tf2, GST_LIBCCD, true, contacts);
}

BOOST_AUTO_TEST_CASE(shapeIntersection_planesphere)
{
  Sphere s(10);
  Plane hs(Vec3f(1, 0, 0), 0);

  Transform3f tf1;
  Transform3f tf2;

  Transform3f transform;
  generateRandomTransform(extents, transform);

  std::vector<ContactPoint> contacts;

  tf1 = Transform3f();
  tf2 = Transform3f();
  contacts.resize(1);
  contacts[0].pos.setZero();
  contacts[0].penetration_depth = 10;
  contacts[0].normal.setValue(1, 0, 0);  // (1, 0, 0) or (-1, 0, 0)
  testShapeIntersection(s, tf1, hs, tf2, GST_LIBCCD, true, contacts, true, true, true, true);

  tf1 = transform;
  tf2 = transform;
  contacts.resize(1);
  contacts[0].pos = transform.transform(Vec3f(0, 0, 0));
  contacts[0].penetration_depth = 10;
  contacts[0].normal = transform.getRotation() * Vec3f(1, 0, 0);  // (1, 0, 0) or (-1, 0, 0)
  testShapeIntersection(s, tf1, hs, tf2, GST_LIBCCD, true, contacts, true, true, true, true);

  tf1 = Transform3f();
  tf2 = Transform3f(Vec3f(5, 0, 0));
  contacts.resize(1);
  contacts[0].pos.setValue(5, 0, 0);
  contacts[0].penetration_depth = 5;
  contacts[0].normal.setValue(1, 0, 0);
  testShapeIntersection(s, tf1, hs, tf2, GST_LIBCCD, true, contacts);

  tf1 = transform;
  tf2 = transform * Transform3f(Vec3f(5, 0, 0));
  contacts.resize(1);
  contacts[0].pos = transform.transform(Vec3f(5, 0, 0));
  contacts[0].penetration_depth = 5;
  contacts[0].normal = transform.getRotation() * Vec3f(1, 0, 0);
  testShapeIntersection(s, tf1, hs, tf2, GST_LIBCCD, true, contacts);

  tf1 = Transform3f();
  tf2 = Transform3f(Vec3f(-5, 0, 0));
  contacts.resize(1);
  contacts[0].pos.setValue(-5, 0, 0);
  contacts[0].penetration_depth = 5;
  contacts[0].normal.setValue(-1, 0, 0);
  testShapeIntersection(s, tf1, hs, tf2, GST_LIBCCD, true, contacts);

  tf1 = transform;
  tf2 = transform * Transform3f(Vec3f(-5, 0, 0));
  contacts.resize(1);
  contacts[0].pos = transform.transform(Vec3f(-5, 0, 0));
  contacts[0].penetration_depth = 5;
  contacts[0].normal = transform.getRotation() * Vec3f(-1, 0, 0);
  testShapeIntersection(s, tf1, hs, tf2, GST_LIBCCD, true, contacts);

  tf1 = Transform3f();
  tf2 = Transform3f(Vec3f(-10.1, 0, 0));
  testShapeIntersection(s, tf1, hs, tf2, GST_LIBCCD, false);

  tf1 = transform;
  tf2 = transform * Transform3f(Vec3f(-10.1, 0, 0));
  testShapeIntersection(s, tf1, hs, tf2, GST_LIBCCD, false);

  tf1 = Transform3f();
  tf2 = Transform3f(Vec3f(10.1, 0, 0));
  testShapeIntersection(s, tf1, hs, tf2, GST_LIBCCD, false);

  tf1 = transform;
  tf2 = transform * Transform3f(Vec3f(10.1, 0, 0));
  testShapeIntersection(s, tf1, hs, tf2, GST_LIBCCD, false);
}

BOOST_AUTO_TEST_CASE(shapeIntersection_halfspacebox)
{
  Box s(5, 10, 20);
  Halfspace hs(Vec3f(1, 0, 0), 0);

  Transform3f tf1;
  Transform3f tf2;

  Transform3f transform;
  generateRandomTransform(extents, transform);

  std::vector<ContactPoint> contacts;

  tf1 = Transform3f();
  tf2 = Transform3f();
  contacts.resize(1);
  contacts[0].pos.setValue(-1.25, 0, 0);
  contacts[0].penetration_depth = 2.5;
  contacts[0].normal.setValue(-1, 0, 0);
  testShapeIntersection(s, tf1, hs, tf2, GST_LIBCCD, true, contacts);

  tf1 = transform;
  tf2 = transform;
  contacts.resize(1);
  contacts[0].pos = transform.transform(Vec3f(-1.25, 0, 0));
  contacts[0].penetration_depth = 2.5;
  contacts[0].normal = transform.getQuatRotation().transform(Vec3f(-1, 0, 0));
  testShapeIntersection(s, tf1, hs, tf2, GST_LIBCCD, true, contacts);

  tf1 = Transform3f();
  tf2 = Transform3f(Vec3f(1.25, 0, 0));
  contacts.resize(1);
  contacts[0].pos.setValue(-0.625, 0, 0);
  contacts[0].penetration_depth = 3.75;
  contacts[0].normal.setValue(-1, 0, 0);
  testShapeIntersection(s, tf1, hs, tf2, GST_LIBCCD, true, contacts);

  tf1 = transform;
  tf2 = transform * Transform3f(Vec3f(1.25, 0, 0));
  contacts.resize(1);
  contacts[0].pos = transform.transform(Vec3f(-0.625, 0, 0));
  contacts[0].penetration_depth = 3.75;
  contacts[0].normal = transform.getQuatRotation().transform(Vec3f(-1, 0, 0));
  testShapeIntersection(s, tf1, hs, tf2, GST_LIBCCD, true, contacts);

  tf1 = Transform3f();
  tf2 = Transform3f(Vec3f(-1.25, 0, 0));
  contacts.resize(1);
  contacts[0].pos.setValue(-1.875, 0, 0);
  contacts[0].penetration_depth = 1.25;
  contacts[0].normal.setValue(-1, 0, 0);
  testShapeIntersection(s, tf1, hs, tf2, GST_LIBCCD, true, contacts);

  tf1 = transform;
  tf2 = transform * Transform3f(Vec3f(-1.25, 0, 0));
  contacts.resize(1);
  contacts[0].pos = transform.transform(Vec3f(-1.875, 0, 0));
  contacts[0].penetration_depth = 1.25;
  contacts[0].normal = transform.getQuatRotation().transform(Vec3f(-1, 0, 0));
  testShapeIntersection(s, tf1, hs, tf2, GST_LIBCCD, true, contacts);

  tf1 = Transform3f();
  tf2 = Transform3f(Vec3f(2.51, 0, 0));
  contacts.resize(1);
  contacts[0].pos.setValue(0.005, 0, 0);
  contacts[0].penetration_depth = 5.01;
  contacts[0].normal.setValue(-1, 0, 0);
  testShapeIntersection(s, tf1, hs, tf2, GST_LIBCCD, true, contacts);

  tf1 = transform;
  tf2 = transform * Transform3f(Vec3f(2.51, 0, 0));
  contacts.resize(1);
  contacts[0].pos = transform.transform(Vec3f(0.005, 0, 0));
  contacts[0].penetration_depth = 5.01;
  contacts[0].normal = transform.getQuatRotation().transform(Vec3f(-1, 0, 0));
  testShapeIntersection(s, tf1, hs, tf2, GST_LIBCCD, true, contacts);

  tf1 = Transform3f();
  tf2 = Transform3f(Vec3f(-2.51, 0, 0));
  testShapeIntersection(s, tf1, hs, tf2, GST_LIBCCD, false);

  tf1 = transform;
  tf2 = transform * Transform3f(Vec3f(-2.51, 0, 0));
  testShapeIntersection(s, tf1, hs, tf2, GST_LIBCCD, false);

  tf1 = Transform3f(transform.getQuatRotation());
  tf2 = Transform3f();
  contacts.resize(1);
  testShapeIntersection(s, tf1, hs, tf2, GST_LIBCCD, true, contacts, false, false, false);
}

BOOST_AUTO_TEST_CASE(shapeIntersection_planebox)
{
  Box s(5, 10, 20);
  Plane hs(Vec3f(1, 0, 0), 0);

  Transform3f tf1;
  Transform3f tf2;

  Transform3f transform;
  generateRandomTransform(extents, transform);

  std::vector<ContactPoint> contacts;

  tf1 = Transform3f();
  tf2 = Transform3f();
  contacts.resize(1);
  contacts[0].pos.setValue(0, 0, 0);
  contacts[0].penetration_depth = 2.5;
  contacts[0].normal.setValue(1, 0, 0);  // (1, 0, 0) or (-1, 0, 0)
  testShapeIntersection(s, tf1, hs, tf2, GST_LIBCCD, true, contacts);

  tf1 = transform;
  tf2 = transform;
  contacts.resize(1);
  contacts[0].pos = transform.transform(Vec3f(0, 0, 0));
  contacts[0].penetration_depth = 2.5;
  contacts[0].normal = transform.getRotation() * Vec3f(1, 0, 0);  // (1, 0, 0) or (-1, 0, 0)
  testShapeIntersection(s, tf1, hs, tf2, GST_LIBCCD, true, contacts);

  tf1 = Transform3f();
  tf2 = Transform3f(Vec3f(1.25, 0, 0));
  contacts.resize(1);
  contacts[0].pos.setValue(1.25, 0, 0);
  contacts[0].penetration_depth = 1.25;
  contacts[0].normal.setValue(1, 0, 0);
  testShapeIntersection(s, tf1, hs, tf2, GST_LIBCCD, true, contacts);

  tf1 = transform;
  tf2 = transform * Transform3f(Vec3f(1.25, 0, 0));
  contacts.resize(1);
  contacts[0].pos = transform.transform(Vec3f(1.25, 0, 0));
  contacts[0].penetration_depth = 1.25;
  contacts[0].normal = transform.getRotation() * Vec3f(1, 0, 0);
  testShapeIntersection(s, tf1, hs, tf2, GST_LIBCCD, true, contacts);

  tf1 = Transform3f();
  tf2 = Transform3f(Vec3f(-1.25, 0, 0));
  contacts.resize(1);
  contacts[0].pos.setValue(-1.25, 0, 0);
  contacts[0].penetration_depth = 1.25;
  contacts[0].normal.setValue(-1, 0, 0);
  testShapeIntersection(s, tf1, hs, tf2, GST_LIBCCD, true, contacts);

  tf1 = transform;
  tf2 = transform * Transform3f(Vec3f(-1.25, 0, 0));
  contacts.resize(1);
  contacts[0].pos = transform.transform(Vec3f(-1.25, 0, 0));
  contacts[0].penetration_depth = 1.25;
  contacts[0].normal = transform.getRotation() * Vec3f(-1, 0, 0);
  testShapeIntersection(s, tf1, hs, tf2, GST_LIBCCD, true, contacts);

  tf1 = Transform3f();
  tf2 = Transform3f(Vec3f(2.51, 0, 0));
  testShapeIntersection(s, tf1, hs, tf2, GST_LIBCCD, false);

  tf1 = transform;
  tf2 = transform * Transform3f(Vec3f(2.51, 0, 0));
  testShapeIntersection(s, tf1, hs, tf2, GST_LIBCCD, false);

  tf1 = Transform3f();
  tf2 = Transform3f(Vec3f(-2.51, 0, 0));
  testShapeIntersection(s, tf1, hs, tf2, GST_LIBCCD, false);

  tf1 = transform;
  tf2 = transform * Transform3f(Vec3f(-2.51, 0, 0));
  testShapeIntersection(s, tf1, hs, tf2, GST_LIBCCD, false);

  tf1 = Transform3f(transform.getQuatRotation());
  tf2 = Transform3f();
  contacts.resize(1);
  testShapeIntersection(s, tf1, hs, tf2, GST_LIBCCD, true, contacts, false, false, false);
}

BOOST_AUTO_TEST_CASE(shapeIntersection_halfspacecapsule)
{
  Capsule s(5, 10);
  Halfspace hs(Vec3f(1, 0, 0), 0);

  Transform3f tf1;
  Transform3f tf2;

  Transform3f transform;
  generateRandomTransform(extents, transform);

  std::vector<ContactPoint> contacts;

  tf1 = Transform3f();
  tf2 = Transform3f();
  contacts.resize(1);
  contacts[0].pos.setValue(-2.5, 0, 0);
  contacts[0].penetration_depth = 5;
  contacts[0].normal.setValue(-1, 0, 0);
  testShapeIntersection(s, tf1, hs, tf2, GST_LIBCCD, true, contacts);

  tf1 = transform;
  tf2 = transform;
  contacts.resize(1);
  contacts[0].pos = transform.transform(Vec3f(-2.5, 0, 0));
  contacts[0].penetration_depth = 5;
  contacts[0].normal = transform.getRotation() * Vec3f(-1, 0, 0);
  testShapeIntersection(s, tf1, hs, tf2, GST_LIBCCD, true, contacts);

  tf1 = Transform3f();
  tf2 = Transform3f(Vec3f(2.5, 0, 0));
  contacts.resize(1);
  contacts[0].pos.setValue(-1.25, 0, 0);
  contacts[0].penetration_depth = 7.5;
  contacts[0].normal.setValue(-1, 0, 0);
  testShapeIntersection(s, tf1, hs, tf2, GST_LIBCCD, true, contacts);

  tf1 = transform;
  tf2 = transform * Transform3f(Vec3f(2.5, 0, 0));
  contacts.resize(1);
  contacts[0].pos = transform.transform(Vec3f(-1.25, 0, 0));
  contacts[0].penetration_depth = 7.5;
  contacts[0].normal = transform.getRotation() * Vec3f(-1, 0, 0);
  testShapeIntersection(s, tf1, hs, tf2, GST_LIBCCD, true, contacts);

  tf1 = Transform3f();
  tf2 = Transform3f(Vec3f(-2.5, 0, 0));
  contacts.resize(1);
  contacts[0].pos.setValue(-3.75, 0, 0);
  contacts[0].penetration_depth = 2.5;
  contacts[0].normal.setValue(-1, 0, 0);
  testShapeIntersection(s, tf1, hs, tf2, GST_LIBCCD, true, contacts);

  tf1 = transform;
  tf2 = transform * Transform3f(Vec3f(-2.5, 0, 0));
  contacts.resize(1);
  contacts[0].pos = transform.transform(Vec3f(-3.75, 0, 0));
  contacts[0].penetration_depth = 2.5;
  contacts[0].normal = transform.getRotation() * Vec3f(-1, 0, 0);
  testShapeIntersection(s, tf1, hs, tf2, GST_LIBCCD, true, contacts);

  tf1 = Transform3f();
  tf2 = Transform3f(Vec3f(5.1, 0, 0));
  contacts.resize(1);
  contacts[0].pos.setValue(0.05, 0, 0);
  contacts[0].penetration_depth = 10.1;
  contacts[0].normal.setValue(-1, 0, 0);
  testShapeIntersection(s, tf1, hs, tf2, GST_LIBCCD, true, contacts);

  tf1 = transform;
  tf2 = transform * Transform3f(Vec3f(5.1, 0, 0));
  contacts.resize(1);
  contacts[0].pos = transform.transform(Vec3f(0.05, 0, 0));
  contacts[0].penetration_depth = 10.1;
  contacts[0].normal = transform.getRotation() * Vec3f(-1, 0, 0);
  testShapeIntersection(s, tf1, hs, tf2, GST_LIBCCD, true, contacts);

  tf1 = Transform3f();
  tf2 = Transform3f(Vec3f(-5.1, 0, 0));
  testShapeIntersection(s, tf1, hs, tf2, GST_LIBCCD, false);

  tf1 = transform;
  tf2 = transform * Transform3f(Vec3f(-5.1, 0, 0));
  testShapeIntersection(s, tf1, hs, tf2, GST_LIBCCD, false);




  hs = Halfspace(Vec3f(0, 1, 0), 0);

  tf1 = Transform3f();
  tf2 = Transform3f();
  contacts.resize(1);
  contacts[0].pos.setValue(0, -2.5, 0);
  contacts[0].penetration_depth = 5;
  contacts[0].normal.setValue(0, -1, 0);
  testShapeIntersection(s, tf1, hs, tf2, GST_LIBCCD, true, contacts);

  tf1 = transform;
  tf2 = transform;
  contacts.resize(1);
  contacts[0].pos = transform.transform(Vec3f(0, -2.5, 0));
  contacts[0].penetration_depth = 5;
  contacts[0].normal = transform.getRotation() * Vec3f(0, -1, 0);
  testShapeIntersection(s, tf1, hs, tf2, GST_LIBCCD, true, contacts);

  tf1 = Transform3f();
  tf2 = Transform3f(Vec3f(0, 2.5, 0));
  contacts.resize(1);
  contacts[0].pos.setValue(0, -1.25, 0);
  contacts[0].penetration_depth = 7.5;
  contacts[0].normal.setValue(0, -1, 0);
  testShapeIntersection(s, tf1, hs, tf2, GST_LIBCCD, true, contacts);

  tf1 = transform;
  tf2 = transform * Transform3f(Vec3f(0, 2.5, 0));
  contacts.resize(1);
  contacts[0].pos = transform.transform(Vec3f(0, -1.25, 0));
  contacts[0].penetration_depth = 7.5;
  contacts[0].normal = transform.getRotation() * Vec3f(0, -1, 0);
  testShapeIntersection(s, tf1, hs, tf2, GST_LIBCCD, true, contacts);

  tf1 = Transform3f();
  tf2 = Transform3f(Vec3f(0, -2.5, 0));
  contacts.resize(1);
  contacts[0].pos.setValue(0, -3.75, 0);
  contacts[0].penetration_depth = 2.5;
  contacts[0].normal.setValue(0, -1, 0);
  testShapeIntersection(s, tf1, hs, tf2, GST_LIBCCD, true, contacts);

  tf1 = transform;
  tf2 = transform * Transform3f(Vec3f(0, -2.5, 0));
  contacts.resize(1);
  contacts[0].pos = transform.transform(Vec3f(0, -3.75, 0));
  contacts[0].penetration_depth = 2.5;
  contacts[0].normal = transform.getRotation() * Vec3f(0, -1, 0);
  testShapeIntersection(s, tf1, hs, tf2, GST_LIBCCD, true, contacts);

  tf1 = Transform3f();
  tf2 = Transform3f(Vec3f(0, 5.1, 0));
  contacts.resize(1);
  contacts[0].pos.setValue(0, 0.05, 0);
  contacts[0].penetration_depth = 10.1;
  contacts[0].normal.setValue(0, -1, 0);
  testShapeIntersection(s, tf1, hs, tf2, GST_LIBCCD, true, contacts);

  tf1 = transform;
  tf2 = transform * Transform3f(Vec3f(0, 5.1, 0));
  contacts.resize(1);
  contacts[0].pos = transform.transform(Vec3f(0, 0.05, 0));
  contacts[0].penetration_depth = 10.1;
  contacts[0].normal = transform.getRotation() * Vec3f(0, -1, 0);
  testShapeIntersection(s, tf1, hs, tf2, GST_LIBCCD, true, contacts);

  tf1 = Transform3f();
  tf2 = Transform3f(Vec3f(0, -5.1, 0));
  testShapeIntersection(s, tf1, hs, tf2, GST_LIBCCD, false);

  tf1 = transform;
  tf2 = transform * Transform3f(Vec3f(0, -5.1, 0));
  testShapeIntersection(s, tf1, hs, tf2, GST_LIBCCD, false);




  hs = Halfspace(Vec3f(0, 0, 1), 0);

  tf1 = Transform3f();
  tf2 = Transform3f();
  contacts.resize(1);
  contacts[0].pos.setValue(0, 0, -5);
  contacts[0].penetration_depth = 10;
  contacts[0].normal.setValue(0, 0, -1);
  testShapeIntersection(s, tf1, hs, tf2, GST_LIBCCD, true, contacts);

  tf1 = transform;
  tf2 = transform;
  contacts.resize(1);
  contacts[0].pos = transform.transform(Vec3f(0, 0, -5));
  contacts[0].penetration_depth = 10;
  contacts[0].normal = transform.getRotation() * Vec3f(0, 0, -1);
  testShapeIntersection(s, tf1, hs, tf2, GST_LIBCCD, true, contacts);

  tf1 = Transform3f();
  tf2 = Transform3f(Vec3f(0, 0, 2.5));
  contacts.resize(1);
  contacts[0].pos.setValue(0, 0, -3.75);
  contacts[0].penetration_depth = 12.5;
  contacts[0].normal.setValue(0, 0, -1);
  testShapeIntersection(s, tf1, hs, tf2, GST_LIBCCD, true, contacts);

  tf1 = transform;
  tf2 = transform * Transform3f(Vec3f(0, 0, 2.5));
  contacts.resize(1);
  contacts[0].pos = transform.transform(Vec3f(0, 0, -3.75));
  contacts[0].penetration_depth = 12.5;
  contacts[0].normal = transform.getRotation() * Vec3f(0, 0, -1);
  testShapeIntersection(s, tf1, hs, tf2, GST_LIBCCD, true, contacts);

  tf1 = Transform3f();
  tf2 = Transform3f(Vec3f(0, 0, -2.5));
  contacts.resize(1);
  contacts[0].pos.setValue(0, 0, -6.25);
  contacts[0].penetration_depth = 7.5;
  contacts[0].normal.setValue(0, 0, -1);
  testShapeIntersection(s, tf1, hs, tf2, GST_LIBCCD, true, contacts);

  tf1 = transform;
  tf2 = transform * Transform3f(Vec3f(0, 0, -2.5));
  contacts.resize(1);
  contacts[0].pos = transform.transform(Vec3f(0, 0, -6.25));
  contacts[0].penetration_depth  = 7.5;
  contacts[0].normal = transform.getRotation() * Vec3f(0, 0, -1);
  testShapeIntersection(s, tf1, hs, tf2, GST_LIBCCD, true, contacts);

  tf1 = Transform3f();
  tf2 = Transform3f(Vec3f(0, 0, 10.1));
  contacts.resize(1);
  contacts[0].pos.setValue(0, 0, 0.05);
  contacts[0].penetration_depth = 20.1;
  contacts[0].normal.setValue(0, 0, -1);
  testShapeIntersection(s, tf1, hs, tf2, GST_LIBCCD, true, contacts);

  tf1 = transform;
  tf2 = transform * Transform3f(Vec3f(0, 0, 10.1));
  contacts.resize(1);
  contacts[0].pos = transform.transform(Vec3f(0, 0, 0.05));
  contacts[0].penetration_depth = 20.1;
  contacts[0].normal = transform.getRotation() * Vec3f(0, 0, -1);
  testShapeIntersection(s, tf1, hs, tf2, GST_LIBCCD, true, contacts);

  tf1 = Transform3f();
  tf2 = Transform3f(Vec3f(0, 0, -10.1));
  testShapeIntersection(s, tf1, hs, tf2, GST_LIBCCD, false);

  tf1 = transform;
  tf2 = transform * Transform3f(Vec3f(0, 0, -10.1));
  testShapeIntersection(s, tf1, hs, tf2, GST_LIBCCD, false);
}

BOOST_AUTO_TEST_CASE(shapeIntersection_planecapsule)
{
  Capsule s(5, 10);
  Plane hs(Vec3f(1, 0, 0), 0);

  Transform3f tf1;
  Transform3f tf2;

  Transform3f transform;
  generateRandomTransform(extents, transform);

  std::vector<ContactPoint> contacts;

  tf1 = Transform3f();
  tf2 = Transform3f();
  contacts.resize(1);
  contacts[0].pos.setValue(0, 0, 0);
  contacts[0].penetration_depth = 5;
  contacts[0].normal.setValue(1, 0, 0);  // (1, 0, 0) or (-1, 0, 0)
  testShapeIntersection(s, tf1, hs, tf2, GST_LIBCCD, true, contacts, true, true, true, true);

  tf1 = transform;
  tf2 = transform;
  contacts.resize(1);
  contacts[0].pos = transform.transform(Vec3f(0, 0, 0));
  contacts[0].penetration_depth = 5;
  contacts[0].normal = transform.getRotation() * Vec3f(1, 0, 0);  // (1, 0, 0) or (-1, 0, 0)
  testShapeIntersection(s, tf1, hs, tf2, GST_LIBCCD, true, contacts, true, true, true, true);

  tf1 = Transform3f();
  tf2 = Transform3f(Vec3f(2.5, 0, 0));
  contacts.resize(1);
  contacts[0].pos.setValue(2.5, 0, 0);
  contacts[0].penetration_depth = 2.5;
  contacts[0].normal.setValue(1, 0, 0);
  testShapeIntersection(s, tf1, hs, tf2, GST_LIBCCD, true, contacts);

  tf1 = transform;
  tf2 = transform * Transform3f(Vec3f(2.5, 0, 0));
  contacts.resize(1);
  contacts[0].pos = transform.transform(Vec3f(2.5, 0, 0));
  contacts[0].penetration_depth = 2.5;
  contacts[0].normal = transform.getRotation() * Vec3f(1, 0, 0);
  testShapeIntersection(s, tf1, hs, tf2, GST_LIBCCD, true, contacts);

  tf1 = Transform3f();
  tf2 = Transform3f(Vec3f(-2.5, 0, 0));
  contacts.resize(1);
  contacts[0].pos.setValue(-2.5, 0, 0);
  contacts[0].penetration_depth = 2.5;
  contacts[0].normal.setValue(-1, 0, 0);
  testShapeIntersection(s, tf1, hs, tf2, GST_LIBCCD, true, contacts);

  tf1 = transform;
  tf2 = transform * Transform3f(Vec3f(-2.5, 0, 0));
  contacts.resize(1);
  contacts[0].pos = transform.transform(Vec3f(-2.5, 0, 0));
  contacts[0].penetration_depth = 2.5;
  contacts[0].normal = transform.getRotation() * Vec3f(-1, 0, 0);
  testShapeIntersection(s, tf1, hs, tf2, GST_LIBCCD, true, contacts);

  tf1 = Transform3f();
  tf2 = Transform3f(Vec3f(5.1, 0, 0));
  testShapeIntersection(s, tf1, hs, tf2, GST_LIBCCD, false);

  tf1 = transform;
  tf2 = transform * Transform3f(Vec3f(5.1, 0, 0));
  testShapeIntersection(s, tf1, hs, tf2, GST_LIBCCD, false);

  tf1 = Transform3f();
  tf2 = Transform3f(Vec3f(-5.1, 0, 0));
  testShapeIntersection(s, tf1, hs, tf2, GST_LIBCCD, false);

  tf1 = transform;
  tf2 = transform * Transform3f(Vec3f(-5.1, 0, 0));
  testShapeIntersection(s, tf1, hs, tf2, GST_LIBCCD, false);




  hs = Plane(Vec3f(0, 1, 0), 0);

  tf1 = Transform3f();
  tf2 = Transform3f();
  contacts.resize(1);
  contacts[0].pos.setValue(0, 0, 0);
  contacts[0].penetration_depth = 5;
  contacts[0].normal.setValue(0, 1, 0);  // (0, 1, 0) or (0, -1, 0)
  testShapeIntersection(s, tf1, hs, tf2, GST_LIBCCD, true, contacts, true, true, true, true);

  tf1 = transform;
  tf2 = transform;
  contacts.resize(1);
  contacts[0].pos = transform.transform(Vec3f(0, 0, 0));
  contacts[0].penetration_depth = 5;
  contacts[0].normal = transform.getRotation() * Vec3f(0, 1, 0);  // (0, 1, 0) or (0, -1, 0)
  testShapeIntersection(s, tf1, hs, tf2, GST_LIBCCD, true, contacts, true, true, true, true);

  tf1 = Transform3f();
  tf2 = Transform3f(Vec3f(0, 2.5, 0));
  contacts.resize(1);
  contacts[0].pos.setValue(0, 2.5, 0);
  contacts[0].penetration_depth = 2.5;
  contacts[0].normal.setValue(0, 1, 0);
  testShapeIntersection(s, tf1, hs, tf2, GST_LIBCCD, true, contacts);

  tf1 = transform;
  tf2 = transform * Transform3f(Vec3f(0, 2.5, 0));
  contacts.resize(1);
  contacts[0].pos = transform.transform(Vec3f(0, 2.5, 0));
  contacts[0].penetration_depth = 2.5;
  contacts[0].normal = transform.getRotation() * Vec3f(0, 1, 0);
  testShapeIntersection(s, tf1, hs, tf2, GST_LIBCCD, true, contacts);

  tf1 = Transform3f();
  tf2 = Transform3f(Vec3f(0, -2.5, 0));
  contacts.resize(1);
  contacts[0].pos.setValue(0, -2.5, 0);
  contacts[0].penetration_depth = 2.5;
  contacts[0].normal.setValue(0, -1, 0);
  testShapeIntersection(s, tf1, hs, tf2, GST_LIBCCD, true, contacts);

  tf1 = transform;
  tf2 = transform * Transform3f(Vec3f(0, -2.5, 0));
  contacts.resize(1);
  contacts[0].pos = transform.transform(Vec3f(0, -2.5, 0));
  contacts[0].penetration_depth = 2.5;
  contacts[0].normal = transform.getRotation() * Vec3f(0, -1, 0);
  testShapeIntersection(s, tf1, hs, tf2, GST_LIBCCD, true, contacts);

  tf1 = Transform3f();
  tf2 = Transform3f(Vec3f(0, 5.1, 0));
  testShapeIntersection(s, tf1, hs, tf2, GST_LIBCCD, false);

  tf1 = transform;
  tf2 = transform * Transform3f(Vec3f(0, 5.1, 0));
  testShapeIntersection(s, tf1, hs, tf2, GST_LIBCCD, false);

  tf1 = Transform3f();
  tf2 = Transform3f(Vec3f(0, -5.1, 0));
  testShapeIntersection(s, tf1, hs, tf2, GST_LIBCCD, false);

  tf1 = transform;
  tf2 = transform * Transform3f(Vec3f(0, -5.1, 0));
  testShapeIntersection(s, tf1, hs, tf2, GST_LIBCCD, false);




  hs = Plane(Vec3f(0, 0, 1), 0);

  tf1 = Transform3f();
  tf2 = Transform3f();
  contacts.resize(1);
  contacts[0].pos.setValue(0, 0, 0);
  contacts[0].penetration_depth = 10;
  contacts[0].normal.setValue(0, 0, 1);  // (0, 0, 1) or (0, 0, -1)
  testShapeIntersection(s, tf1, hs, tf2, GST_LIBCCD, true, contacts, true, true, true, true);

  tf1 = transform;
  tf2 = transform;
  contacts.resize(1);
  contacts[0].pos = transform.transform(Vec3f(0, 0, 0));
  contacts[0].penetration_depth = 10;
  contacts[0].normal = transform.getRotation() * Vec3f(0, 0, 1);  // (0, 0, 1) or (0, 0, -1)
  testShapeIntersection(s, tf1, hs, tf2, GST_LIBCCD, true, contacts, true, true, true, true);

  tf1 = Transform3f();
  tf2 = Transform3f(Vec3f(0, 0, 2.5));
  contacts.resize(1);
  contacts[0].pos.setValue(0, 0, 2.5);
  contacts[0].penetration_depth = 7.5;
  contacts[0].normal.setValue(0, 0, 1);
  testShapeIntersection(s, tf1, hs, tf2, GST_LIBCCD, true, contacts);

  tf1 = transform;
  tf2 = transform * Transform3f(Vec3f(0, 0, 2.5));
  contacts.resize(1);
  contacts[0].pos = transform.transform(Vec3f(0, 0, 2.5));
  contacts[0].penetration_depth = 7.5;
  contacts[0].normal = transform.getRotation() * Vec3f(0, 0, 1);
  testShapeIntersection(s, tf1, hs, tf2, GST_LIBCCD, true, contacts);

  tf1 = Transform3f();
  tf2 = Transform3f(Vec3f(0, 0, -2.5));
  contacts.resize(1);
  contacts[0].pos.setValue(0, 0, -2.5);
  contacts[0].penetration_depth = 7.5;
  contacts[0].normal.setValue(0, 0, -1);
  testShapeIntersection(s, tf1, hs, tf2, GST_LIBCCD, true, contacts);

  tf1 = transform;
  tf2 = transform * Transform3f(Vec3f(0, 0, -2.5));
  contacts.resize(1);
  contacts[0].pos = transform.transform(Vec3f(0, 0, -2.5));
  contacts[0].penetration_depth = 7.5;
  contacts[0].normal = transform.getRotation() * Vec3f(0, 0, -1);
  testShapeIntersection(s, tf1, hs, tf2, GST_LIBCCD, true, contacts);

  tf1 = Transform3f();
  tf2 = Transform3f(Vec3f(0, 0, 10.1));
  testShapeIntersection(s, tf1, hs, tf2, GST_LIBCCD, false);

  tf1 = transform;
  tf2 = transform * Transform3f(Vec3f(0, 0, 10.1));
  testShapeIntersection(s, tf1, hs, tf2, GST_LIBCCD, false);

  tf1 = Transform3f();
  tf2 = Transform3f(Vec3f(0, 0, -10.1));
  testShapeIntersection(s, tf1, hs, tf2, GST_LIBCCD, false);

  tf1 = transform;
  tf2 = transform * Transform3f(Vec3f(0, 0, -10.1));
  testShapeIntersection(s, tf1, hs, tf2, GST_LIBCCD, false);
}

BOOST_AUTO_TEST_CASE(shapeIntersection_halfspacecylinder)
{
  Cylinder s(5, 10);
  Halfspace hs(Vec3f(1, 0, 0), 0);

  Transform3f tf1;
  Transform3f tf2;

  Transform3f transform;
  generateRandomTransform(extents, transform);

  std::vector<ContactPoint> contacts;

  tf1 = Transform3f();
  tf2 = Transform3f();
  contacts.resize(1);
  contacts[0].pos.setValue(-2.5, 0, 0);
  contacts[0].penetration_depth = 5;
  contacts[0].normal.setValue(-1, 0, 0);
  testShapeIntersection(s, tf1, hs, tf2, GST_LIBCCD, true, contacts);

  tf1 = transform;
  tf2 = transform;
  contacts.resize(1);
  contacts[0].pos = transform.transform(Vec3f(-2.5, 0, 0));
  contacts[0].penetration_depth = 5;
  contacts[0].normal = transform.getRotation() * Vec3f(-1, 0, 0);
  testShapeIntersection(s, tf1, hs, tf2, GST_LIBCCD, true, contacts);

  tf1 = Transform3f();
  tf2 = Transform3f(Vec3f(2.5, 0, 0));
  contacts.resize(1);
  contacts[0].pos.setValue(-1.25, 0, 0);
  contacts[0].penetration_depth = 7.5;
  contacts[0].normal.setValue(-1, 0, 0);
  testShapeIntersection(s, tf1, hs, tf2, GST_LIBCCD, true, contacts);

  tf1 = transform;
  tf2 = transform * Transform3f(Vec3f(2.5, 0, 0));
  contacts.resize(1);
  contacts[0].pos = transform.transform(Vec3f(-1.25, 0, 0));
  contacts[0].penetration_depth = 7.5;
  contacts[0].normal = transform.getRotation() * Vec3f(-1, 0, 0);
  testShapeIntersection(s, tf1, hs, tf2, GST_LIBCCD, true, contacts);

  tf1 = Transform3f();
  tf2 = Transform3f(Vec3f(-2.5, 0, 0));
  contacts.resize(1);
  contacts[0].pos.setValue(-3.75, 0, 0);
  contacts[0].penetration_depth = 2.5;
  contacts[0].normal.setValue(-1, 0, 0);
  testShapeIntersection(s, tf1, hs, tf2, GST_LIBCCD, true, contacts);

  tf1 = transform;
  tf2 = transform * Transform3f(Vec3f(-2.5, 0, 0));
  contacts.resize(1);
  contacts[0].pos = transform.transform(Vec3f(-3.75, 0, 0));
  contacts[0].penetration_depth = 2.5;
  contacts[0].normal = transform.getRotation() * Vec3f(-1, 0, 0);
  testShapeIntersection(s, tf1, hs, tf2, GST_LIBCCD, true, contacts);

  tf1 = Transform3f();
  tf2 = Transform3f(Vec3f(5.1, 0, 0));
  contacts.resize(1);
  contacts[0].pos.setValue(0.05, 0, 0);
  contacts[0].penetration_depth = 10.1;
  contacts[0].normal.setValue(-1, 0, 0);
  testShapeIntersection(s, tf1, hs, tf2, GST_LIBCCD, true, contacts);

  tf1 = transform;
  tf2 = transform * Transform3f(Vec3f(5.1, 0, 0));
  contacts.resize(1);
  contacts[0].pos = transform.transform(Vec3f(0.05, 0, 0));
  contacts[0].penetration_depth = 10.1;
  contacts[0].normal = transform.getRotation() * Vec3f(-1, 0, 0);
  testShapeIntersection(s, tf1, hs, tf2, GST_LIBCCD, true, contacts);

  tf1 = Transform3f();
  tf2 = Transform3f(Vec3f(-5.1, 0, 0));
  testShapeIntersection(s, tf1, hs, tf2, GST_LIBCCD, false);

  tf1 = transform;
  tf2 = transform * Transform3f(Vec3f(-5.1, 0, 0));
  testShapeIntersection(s, tf1, hs, tf2, GST_LIBCCD, false);




  hs = Halfspace(Vec3f(0, 1, 0), 0);

  tf1 = Transform3f();
  tf2 = Transform3f();
  contacts.resize(1);
  contacts[0].pos.setValue(0, -2.5, 0);
  contacts[0].penetration_depth = 5;
  contacts[0].normal.setValue(0, -1, 0);
  testShapeIntersection(s, tf1, hs, tf2, GST_LIBCCD, true, contacts);

  tf1 = transform;
  tf2 = transform;
  contacts.resize(1);
  contacts[0].pos = transform.transform(Vec3f(0, -2.5, 0));
  contacts[0].penetration_depth = 5;
  contacts[0].normal = transform.getRotation() * Vec3f(0, -1, 0);
  testShapeIntersection(s, tf1, hs, tf2, GST_LIBCCD, true, contacts);

  tf1 = Transform3f();
  tf2 = Transform3f(Vec3f(0, 2.5, 0));
  contacts.resize(1);
  contacts[0].pos.setValue(0, -1.25, 0);
  contacts[0].penetration_depth = 7.5;
  contacts[0].normal.setValue(0, -1, 0);
  testShapeIntersection(s, tf1, hs, tf2, GST_LIBCCD, true, contacts);

  tf1 = transform;
  tf2 = transform * Transform3f(Vec3f(0, 2.5, 0));
  contacts.resize(1);
  contacts[0].pos = transform.transform(Vec3f(0, -1.25, 0));
  contacts[0].penetration_depth = 7.5;
  contacts[0].normal = transform.getRotation() * Vec3f(0, -1, 0);
  testShapeIntersection(s, tf1, hs, tf2, GST_LIBCCD, true, contacts);

  tf1 = Transform3f();
  tf2 = Transform3f(Vec3f(0, -2.5, 0));
  contacts.resize(1);
  contacts[0].pos.setValue(0, -3.75, 0);
  contacts[0].penetration_depth = 2.5;
  contacts[0].normal.setValue(0, -1, 0);
  testShapeIntersection(s, tf1, hs, tf2, GST_LIBCCD, true, contacts);

  tf1 = transform;
  tf2 = transform * Transform3f(Vec3f(0, -2.5, 0));
  contacts.resize(1);
  contacts[0].pos = transform.transform(Vec3f(0, -3.75, 0));
  contacts[0].penetration_depth = 2.5;
  contacts[0].normal = transform.getRotation() * Vec3f(0, -1, 0);
  testShapeIntersection(s, tf1, hs, tf2, GST_LIBCCD, true, contacts);

  tf1 = Transform3f();
  tf2 = Transform3f(Vec3f(0, 5.1, 0));
  contacts.resize(1);
  contacts[0].pos.setValue(0, 0.05, 0);
  contacts[0].penetration_depth = 10.1;
  contacts[0].normal.setValue(0, -1, 0);
  testShapeIntersection(s, tf1, hs, tf2, GST_LIBCCD, true, contacts);

  tf1 = transform;
  tf2 = transform * Transform3f(Vec3f(0, 5.1, 0));
  contacts.resize(1);
  contacts[0].pos = transform.transform(Vec3f(0, 0.05, 0));
  contacts[0].penetration_depth = 10.1;
  contacts[0].normal = transform.getRotation() * Vec3f(0, -1, 0);
  testShapeIntersection(s, tf1, hs, tf2, GST_LIBCCD, true, contacts);

  tf1 = Transform3f();
  tf2 = Transform3f(Vec3f(0, -5.1, 0));
  testShapeIntersection(s, tf1, hs, tf2, GST_LIBCCD, false);

  tf1 = transform;
  tf2 = transform * Transform3f(Vec3f(0, -5.1, 0));
  testShapeIntersection(s, tf1, hs, tf2, GST_LIBCCD, false);




  hs = Halfspace(Vec3f(0, 0, 1), 0);

  tf1 = Transform3f();
  tf2 = Transform3f();
  contacts.resize(1);
  contacts[0].pos.setValue(0, 0, -2.5);
  contacts[0].penetration_depth = 5;
  contacts[0].normal.setValue(0, 0, -1);
  testShapeIntersection(s, tf1, hs, tf2, GST_LIBCCD, true, contacts);

  tf1 = transform;
  tf2 = transform;
  contacts.resize(1);
  contacts[0].pos = transform.transform(Vec3f(0, 0, -2.5));
  contacts[0].penetration_depth = 5;
  contacts[0].normal = transform.getRotation() * Vec3f(0, 0, -1);
  testShapeIntersection(s, tf1, hs, tf2, GST_LIBCCD, true, contacts);

  tf1 = Transform3f();
  tf2 = Transform3f(Vec3f(0, 0, 2.5));
  contacts.resize(1);
  contacts[0].pos.setValue(0, 0, -1.25);
  contacts[0].penetration_depth = 7.5;
  contacts[0].normal.setValue(0, 0, -1);
  testShapeIntersection(s, tf1, hs, tf2, GST_LIBCCD, true, contacts);

  tf1 = transform;
  tf2 = transform * Transform3f(Vec3f(0, 0, 2.5));
  contacts.resize(1);
  contacts[0].pos = transform.transform(Vec3f(0, 0, -1.25));
  contacts[0].penetration_depth = 7.5;
  contacts[0].normal = transform.getRotation() * Vec3f(0, 0, -1);
  testShapeIntersection(s, tf1, hs, tf2, GST_LIBCCD, true, contacts);

  tf1 = Transform3f();
  tf2 = Transform3f(Vec3f(0, 0, -2.5));
  contacts.resize(1);
  contacts[0].pos.setValue(0, 0, -3.75);
  contacts[0].penetration_depth = 2.5;
  contacts[0].normal.setValue(0, 0, -1);
  testShapeIntersection(s, tf1, hs, tf2, GST_LIBCCD, true, contacts);

  tf1 = transform;
  tf2 = transform * Transform3f(Vec3f(0, 0, -2.5));
  contacts.resize(1);
  contacts[0].pos = transform.transform(Vec3f(0, 0, -3.75));
  contacts[0].penetration_depth = 2.5;
  contacts[0].normal = transform.getRotation() * Vec3f(0, 0, -1);
  testShapeIntersection(s, tf1, hs, tf2, GST_LIBCCD, true, contacts);

  tf1 = Transform3f();
  tf2 = Transform3f(Vec3f(0, 0, 5.1));
  contacts.resize(1);
  contacts[0].pos.setValue(0, 0, 0.05);
  contacts[0].penetration_depth = 10.1;
  contacts[0].normal.setValue(0, 0, -1);
  testShapeIntersection(s, tf1, hs, tf2, GST_LIBCCD, true, contacts);

  tf1 = transform;
  tf2 = transform * Transform3f(Vec3f(0, 0, 5.1));
  contacts.resize(1);
  contacts[0].pos = transform.transform(Vec3f(0, 0, 0.05));
  contacts[0].penetration_depth = 10.1;
  contacts[0].normal = transform.getRotation() * Vec3f(0, 0, -1);
  testShapeIntersection(s, tf1, hs, tf2, GST_LIBCCD, true, contacts);

  tf1 = Transform3f();
  tf2 = Transform3f(Vec3f(0, 0, -5.1));
  testShapeIntersection(s, tf1, hs, tf2, GST_LIBCCD, false);

  tf1 = transform;
  tf2 = transform * Transform3f(Vec3f(0, 0, -5.1));
  testShapeIntersection(s, tf1, hs, tf2, GST_LIBCCD, false);
}

BOOST_AUTO_TEST_CASE(shapeIntersection_planecylinder)
{
  Cylinder s(5, 10);
  Plane hs(Vec3f(1, 0, 0), 0);

  Transform3f tf1;
  Transform3f tf2;

  Transform3f transform;
  generateRandomTransform(extents, transform);

  std::vector<ContactPoint> contacts;

  tf1 = Transform3f();
  tf2 = Transform3f();
  contacts.resize(1);
  contacts[0].pos.setValue(0, 0, 0);
  contacts[0].penetration_depth = 5;
  contacts[0].normal.setValue(1, 0, 0);  // (1, 0, 0) or (-1, 0, 0)
  testShapeIntersection(s, tf1, hs, tf2, GST_LIBCCD, true, contacts, true, true, true, true);

  tf1 = transform;
  tf2 = transform;
  contacts.resize(1);
  contacts[0].pos = transform.transform(Vec3f(0, 0, 0));
  contacts[0].penetration_depth = 5;
  contacts[0].normal = transform.getRotation() * Vec3f(1, 0, 0);  // (1, 0, 0) or (-1, 0, 0)
  testShapeIntersection(s, tf1, hs, tf2, GST_LIBCCD, true, contacts, true, true, true, true);

  tf1 = Transform3f();
  tf2 = Transform3f(Vec3f(2.5, 0, 0));
  contacts.resize(1);
  contacts[0].pos.setValue(2.5, 0, 0);
  contacts[0].penetration_depth = 2.5;
  contacts[0].normal.setValue(1, 0, 0);
  testShapeIntersection(s, tf1, hs, tf2, GST_LIBCCD, true, contacts);

  tf1 = transform;
  tf2 = transform * Transform3f(Vec3f(2.5, 0, 0));
  contacts.resize(1);
  contacts[0].pos = transform.transform(Vec3f(2.5, 0, 0));
  contacts[0].penetration_depth = 2.5;
  contacts[0].normal = transform.getRotation() * Vec3f(1, 0, 0);
  testShapeIntersection(s, tf1, hs, tf2, GST_LIBCCD, true, contacts);

  tf1 = Transform3f();
  tf2 = Transform3f(Vec3f(-2.5, 0, 0));
  contacts.resize(1);
  contacts[0].pos.setValue(-2.5, 0, 0);
  contacts[0].penetration_depth = 2.5;
  contacts[0].normal.setValue(-1, 0, 0);
  testShapeIntersection(s, tf1, hs, tf2, GST_LIBCCD, true, contacts);

  tf1 = transform;
  tf2 = transform * Transform3f(Vec3f(-2.5, 0, 0));
  contacts.resize(1);
  contacts[0].pos = transform.transform(Vec3f(-2.5, 0, 0));
  contacts[0].penetration_depth = 2.5;
  contacts[0].normal = transform.getRotation() * Vec3f(-1, 0, 0);
  testShapeIntersection(s, tf1, hs, tf2, GST_LIBCCD, true, contacts);

  tf1 = Transform3f();
  tf2 = Transform3f(Vec3f(5.1, 0, 0));
  testShapeIntersection(s, tf1, hs, tf2, GST_LIBCCD, false);

  tf1 = transform;
  tf2 = transform * Transform3f(Vec3f(5.1, 0, 0));
  testShapeIntersection(s, tf1, hs, tf2, GST_LIBCCD, false);

  tf1 = Transform3f();
  tf2 = Transform3f(Vec3f(-5.1, 0, 0));
  testShapeIntersection(s, tf1, hs, tf2, GST_LIBCCD, false);

  tf1 = transform;
  tf2 = transform * Transform3f(Vec3f(-5.1, 0, 0));
  testShapeIntersection(s, tf1, hs, tf2, GST_LIBCCD, false);




  hs = Plane(Vec3f(0, 1, 0), 0);

  tf1 = Transform3f();
  tf2 = Transform3f();
  contacts.resize(1);
  contacts[0].pos.setValue(0, 0, 0);
  contacts[0].penetration_depth = 5;
  contacts[0].normal.setValue(0, 1, 0);  // (1, 0, 0) or (-1, 0, 0)
  testShapeIntersection(s, tf1, hs, tf2, GST_LIBCCD, true, contacts, true, true, true, true);

  tf1 = transform;
  tf2 = transform;
  contacts.resize(1);
  contacts[0].pos = transform.transform(Vec3f(0, 0, 0));
  contacts[0].penetration_depth = 5;
  contacts[0].normal = transform.getRotation() * Vec3f(0, 1, 0);  // (1, 0, 0) or (-1, 0, 0)
  testShapeIntersection(s, tf1, hs, tf2, GST_LIBCCD, true, contacts, true, true, true, true);

  tf1 = Transform3f();
  tf2 = Transform3f(Vec3f(0, 2.5, 0));
  contacts.resize(1);
  contacts[0].pos.setValue(0, 2.5, 0);
  contacts[0].penetration_depth = 2.5;
  contacts[0].normal.setValue(0, 1, 0);
  testShapeIntersection(s, tf1, hs, tf2, GST_LIBCCD, true, contacts);

  tf1 = transform;
  tf2 = transform * Transform3f(Vec3f(0, 2.5, 0));
  contacts.resize(1);
  contacts[0].pos = transform.transform(Vec3f(0, 2.5, 0));
  contacts[0].penetration_depth = 2.5;
  contacts[0].normal = transform.getRotation() * Vec3f(0, 1, 0);
  testShapeIntersection(s, tf1, hs, tf2, GST_LIBCCD, true, contacts);

  tf1 = Transform3f();
  tf2 = Transform3f(Vec3f(0, -2.5, 0));
  contacts.resize(1);
  contacts[0].pos.setValue(0, -2.5, 0);
  contacts[0].penetration_depth = 2.5;
  contacts[0].normal.setValue(0, -1, 0);
  testShapeIntersection(s, tf1, hs, tf2, GST_LIBCCD, true, contacts);

  tf1 = transform;
  tf2 = transform * Transform3f(Vec3f(0, -2.5, 0));
  contacts.resize(1);
  contacts[0].pos = transform.transform(Vec3f(0, -2.5, 0));
  contacts[0].penetration_depth = 2.5;
  contacts[0].normal = transform.getRotation() * Vec3f(0, -1, 0);
  testShapeIntersection(s, tf1, hs, tf2, GST_LIBCCD, true, contacts);

  tf1 = Transform3f();
  tf2 = Transform3f(Vec3f(0, 5.1, 0));
  testShapeIntersection(s, tf1, hs, tf2, GST_LIBCCD, false);

  tf1 = transform;
  tf2 = transform * Transform3f(Vec3f(0, 5.1, 0));
  testShapeIntersection(s, tf1, hs, tf2, GST_LIBCCD, false);

  tf1 = Transform3f();
  tf2 = Transform3f(Vec3f(0, -5.1, 0));
  testShapeIntersection(s, tf1, hs, tf2, GST_LIBCCD, false);

  tf1 = transform;
  tf2 = transform * Transform3f(Vec3f(0, -5.1, 0));
  testShapeIntersection(s, tf1, hs, tf2, GST_LIBCCD, false);




  hs = Plane(Vec3f(0, 0, 1), 0);

  tf1 = Transform3f();
  tf2 = Transform3f();
  contacts.resize(1);
  contacts[0].pos.setValue(0, 0, 0);
  contacts[0].penetration_depth = 5;
  contacts[0].normal.setValue(0, 0, 1);  // (1, 0, 0) or (-1, 0, 0)
  testShapeIntersection(s, tf1, hs, tf2, GST_LIBCCD, true, contacts, true, true, true, true);

  tf1 = transform;
  tf2 = transform;
  contacts.resize(1);
  contacts[0].pos = transform.transform(Vec3f(0, 0, 0));
  contacts[0].penetration_depth = 5;
  contacts[0].normal = transform.getRotation() * Vec3f(0, 0, 1);  // (1, 0, 0) or (-1, 0, 0)
  testShapeIntersection(s, tf1, hs, tf2, GST_LIBCCD, true, contacts, true, true, true, true);

  tf1 = Transform3f();
  tf2 = Transform3f(Vec3f(0, 0, 2.5));
  contacts.resize(1);
  contacts[0].pos.setValue(0, 0, 2.5);
  contacts[0].penetration_depth = 2.5;
  contacts[0].normal.setValue(0, 0, 1);
  testShapeIntersection(s, tf1, hs, tf2, GST_LIBCCD, true, contacts);

  tf1 = transform;
  tf2 = transform * Transform3f(Vec3f(0, 0, 2.5));
  contacts.resize(1);
  contacts[0].pos = transform.transform(Vec3f(0, 0, 2.5));
  contacts[0].penetration_depth = 2.5;
  contacts[0].normal = transform.getRotation() * Vec3f(0, 0, 1);
  testShapeIntersection(s, tf1, hs, tf2, GST_LIBCCD, true, contacts);

  tf1 = Transform3f();
  tf2 = Transform3f(Vec3f(0, 0, -2.5));
  contacts.resize(1);
  contacts[0].pos.setValue(0, 0, -2.5);
  contacts[0].penetration_depth = 2.5;
  contacts[0].normal.setValue(0, 0, -1);
  testShapeIntersection(s, tf1, hs, tf2, GST_LIBCCD, true, contacts);

  tf1 = transform;
  tf2 = transform * Transform3f(Vec3f(0, 0, -2.5));
  contacts.resize(1);
  contacts[0].pos = transform.transform(Vec3f(0, 0, -2.5));
  contacts[0].penetration_depth = 2.5;
  contacts[0].normal = transform.getRotation() * Vec3f(0, 0, -1);
  testShapeIntersection(s, tf1, hs, tf2, GST_LIBCCD, true, contacts);

  tf1 = Transform3f();
  tf2 = Transform3f(Vec3f(0, 0, 10.1));
  testShapeIntersection(s, tf1, hs, tf2, GST_LIBCCD, false);

  tf1 = transform;
  tf2 = transform * Transform3f(Vec3f(0, 0, 10.1));
  testShapeIntersection(s, tf1, hs, tf2, GST_LIBCCD, false);

  tf1 = Transform3f();
  tf2 = Transform3f(Vec3f(0, 0, -10.1));
  testShapeIntersection(s, tf1, hs, tf2, GST_LIBCCD, false);

  tf1 = transform;
  tf2 = transform * Transform3f(Vec3f(0, 0, -10.1));
  testShapeIntersection(s, tf1, hs, tf2, GST_LIBCCD, false);
}

BOOST_AUTO_TEST_CASE(shapeIntersection_halfspacecone)
{
  Cone s(5, 10);
  Halfspace hs(Vec3f(1, 0, 0), 0);

  Transform3f tf1;
  Transform3f tf2;

  Transform3f transform;
  generateRandomTransform(extents, transform);

  std::vector<ContactPoint> contacts;

  tf1 = Transform3f();
  tf2 = Transform3f();
  contacts.resize(1);
  contacts[0].pos.setValue(-2.5, 0, -5);
  contacts[0].penetration_depth = 5;
  contacts[0].normal.setValue(-1, 0, 0);
  testShapeIntersection(s, tf1, hs, tf2, GST_LIBCCD, true, contacts);

  tf1 = transform;
  tf2 = transform;
  contacts.resize(1);
  contacts[0].pos = transform.transform(Vec3f(-2.5, 0, -5));
  contacts[0].penetration_depth = 5;
  contacts[0].normal = transform.getRotation() * Vec3f(-1, 0, 0);
  testShapeIntersection(s, tf1, hs, tf2, GST_LIBCCD, true, contacts);

  tf1 = Transform3f();
  tf2 = Transform3f(Vec3f(2.5, 0, 0));
  contacts.resize(1);
  contacts[0].pos.setValue(-1.25, 0, -5);
  contacts[0].penetration_depth = 7.5;
  contacts[0].normal.setValue(-1, 0, 0);
  testShapeIntersection(s, tf1, hs, tf2, GST_LIBCCD, true, contacts);

  tf1 = transform;
  tf2 = transform * Transform3f(Vec3f(2.5, 0, 0));
  contacts.resize(1);
  contacts[0].pos = transform.transform(Vec3f(-1.25, 0, -5));
  contacts[0].penetration_depth = 7.5;
  contacts[0].normal = transform.getRotation() * Vec3f(-1, 0, 0);
  testShapeIntersection(s, tf1, hs, tf2, GST_LIBCCD, true, contacts);

  tf1 = Transform3f();
  tf2 = Transform3f(Vec3f(-2.5, 0, 0));
  contacts.resize(1);
  contacts[0].pos.setValue(-3.75, 0, -5);
  contacts[0].penetration_depth = 2.5;
  contacts[0].normal.setValue(-1, 0, 0);
  testShapeIntersection(s, tf1, hs, tf2, GST_LIBCCD, true, contacts);

  tf1 = transform;
  tf2 = transform * Transform3f(Vec3f(-2.5, 0, 0));
  contacts.resize(1);
  contacts[0].pos = transform.transform(Vec3f(-3.75, 0, -5));
  contacts[0].penetration_depth = 2.5;
  contacts[0].normal = transform.getRotation() * Vec3f(-1, 0, 0);
  testShapeIntersection(s, tf1, hs, tf2, GST_LIBCCD, true, contacts);

  tf1 = Transform3f();
  tf2 = Transform3f(Vec3f(5.1, 0, 0));
  contacts.resize(1);
  contacts[0].pos.setValue(0.05, 0, -5);
  contacts[0].penetration_depth = 10.1;
  contacts[0].normal.setValue(-1, 0, 0);
  testShapeIntersection(s, tf1, hs, tf2, GST_LIBCCD, true, contacts);

  tf1 = transform;
  tf2 = transform * Transform3f(Vec3f(5.1, 0, 0));
  contacts.resize(1);
  contacts[0].pos = transform.transform(Vec3f(0.05, 0, -5));
  contacts[0].penetration_depth = 10.1;
  contacts[0].normal = transform.getRotation() * Vec3f(-1, 0, 0);
  testShapeIntersection(s, tf1, hs, tf2, GST_LIBCCD, true, contacts);

  tf1 = Transform3f();
  tf2 = Transform3f(Vec3f(-5.1, 0, 0));
  testShapeIntersection(s, tf1, hs, tf2, GST_LIBCCD, false);

  tf1 = transform;
  tf2 = transform * Transform3f(Vec3f(-5.1, 0, 0));
  testShapeIntersection(s, tf1, hs, tf2, GST_LIBCCD, false);




  hs = Halfspace(Vec3f(0, 1, 0), 0);

  tf1 = Transform3f();
  tf2 = Transform3f();
  contacts.resize(1);
  contacts[0].pos.setValue(0, -2.5, -5);
  contacts[0].penetration_depth = 5;
  contacts[0].normal.setValue(0, -1, 0);
  testShapeIntersection(s, tf1, hs, tf2, GST_LIBCCD, true, contacts);

  tf1 = transform;
  tf2 = transform;
  contacts.resize(1);
  contacts[0].pos = transform.transform(Vec3f(0, -2.5, -5));
  contacts[0].penetration_depth = 5;
  contacts[0].normal = transform.getRotation() * Vec3f(0, -1, 0);
  testShapeIntersection(s, tf1, hs, tf2, GST_LIBCCD, true, contacts);

  tf1 = Transform3f();
  tf2 = Transform3f(Vec3f(0, 2.5, 0));
  contacts.resize(1);
  contacts[0].pos.setValue(0, -1.25, -5);
  contacts[0].penetration_depth = 7.5;
  contacts[0].normal.setValue(0, -1, 0);
  testShapeIntersection(s, tf1, hs, tf2, GST_LIBCCD, true, contacts);

  tf1 = transform;
  tf2 = transform * Transform3f(Vec3f(0, 2.5, 0));
  contacts.resize(1);
  contacts[0].pos = transform.transform(Vec3f(0, -1.25, -5));
  contacts[0].penetration_depth = 7.5;
  contacts[0].normal = transform.getRotation() * Vec3f(0, -1, 0);
  testShapeIntersection(s, tf1, hs, tf2, GST_LIBCCD, true, contacts);

  tf1 = Transform3f();
  tf2 = Transform3f(Vec3f(0, -2.5, 0));
  contacts.resize(1);
  contacts[0].pos.setValue(0, -3.75, -5);
  contacts[0].penetration_depth = 2.5;
  contacts[0].normal.setValue(0, -1, 0);
  testShapeIntersection(s, tf1, hs, tf2, GST_LIBCCD, true, contacts);

  tf1 = transform;
  tf2 = transform * Transform3f(Vec3f(0, -2.5, 0));
  contacts.resize(1);
  contacts[0].pos = transform.transform(Vec3f(0, -3.75, -5));
  contacts[0].penetration_depth = 2.5;
  contacts[0].normal = transform.getRotation() * Vec3f(0, -1, 0);
  testShapeIntersection(s, tf1, hs, tf2, GST_LIBCCD, true, contacts);

  tf1 = Transform3f();
  tf2 = Transform3f(Vec3f(0, 5.1, 0));
  contacts.resize(1);
  contacts[0].pos.setValue(0, 0.05, -5);
  contacts[0].penetration_depth = 10.1;
  contacts[0].normal.setValue(0, -1, 0);
  testShapeIntersection(s, tf1, hs, tf2, GST_LIBCCD, true, contacts);

  tf1 = transform;
  tf2 = transform * Transform3f(Vec3f(0, 5.1, 0));
  contacts.resize(1);
  contacts[0].pos = transform.transform(Vec3f(0, 0.05, -5));
  contacts[0].penetration_depth = 10.1;
  contacts[0].normal = transform.getRotation() * Vec3f(0, -1, 0);
  testShapeIntersection(s, tf1, hs, tf2, GST_LIBCCD, true, contacts);

  tf1 = Transform3f();
  tf2 = Transform3f(Vec3f(0, -5.1, 0));
  testShapeIntersection(s, tf1, hs, tf2, GST_LIBCCD, false);

  tf1 = transform;
  tf2 = transform * Transform3f(Vec3f(0, -5.1, 0));
  testShapeIntersection(s, tf1, hs, tf2, GST_LIBCCD, false);




  hs = Halfspace(Vec3f(0, 0, 1), 0);

  tf1 = Transform3f();
  tf2 = Transform3f();
  contacts.resize(1);
  contacts[0].pos.setValue(0, 0, -2.5);
  contacts[0].penetration_depth = 5;
  contacts[0].normal.setValue(0, 0, -1);
  testShapeIntersection(s, tf1, hs, tf2, GST_LIBCCD, true, contacts);

  tf1 = transform;
  tf2 = transform;
  contacts.resize(1);
  contacts[0].pos = transform.transform(Vec3f(0, 0, -2.5));
  contacts[0].penetration_depth = 5;
  contacts[0].normal = transform.getRotation() * Vec3f(0, 0, -1);
  testShapeIntersection(s, tf1, hs, tf2, GST_LIBCCD, true, contacts);

  tf1 = Transform3f();
  tf2 = Transform3f(Vec3f(0, 0, 2.5));
  contacts.resize(1);
  contacts[0].pos.setValue(0, 0, -1.25);
  contacts[0].penetration_depth = 7.5;
  contacts[0].normal.setValue(0, 0, -1);
  testShapeIntersection(s, tf1, hs, tf2, GST_LIBCCD, true, contacts);

  tf1 = transform;
  tf2 = transform * Transform3f(Vec3f(0, 0, 2.5));
  contacts.resize(1);
  contacts[0].pos = transform.transform(Vec3f(0, 0, -1.25));
  contacts[0].penetration_depth = 7.5;
  contacts[0].normal = transform.getRotation() * Vec3f(0, 0, -1);
  testShapeIntersection(s, tf1, hs, tf2, GST_LIBCCD, true, contacts);

  tf1 = Transform3f();
  tf2 = Transform3f(Vec3f(0, 0, -2.5));
  contacts.resize(1);
  contacts[0].pos.setValue(0, 0, -3.75);
  contacts[0].penetration_depth= 2.5;
  contacts[0].normal.setValue(0, 0, -1);
  testShapeIntersection(s, tf1, hs, tf2, GST_LIBCCD, true, contacts);

  tf1 = transform;
  tf2 = transform * Transform3f(Vec3f(0, 0, -2.5));
  contacts.resize(1);
  contacts[0].pos = transform.transform(Vec3f(0, 0, -3.75));
  contacts[0].penetration_depth = 2.5;
  contacts[0].normal = transform.getRotation() * Vec3f(0, 0, -1);
  testShapeIntersection(s, tf1, hs, tf2, GST_LIBCCD, true, contacts);

  tf1 = Transform3f();
  tf2 = Transform3f(Vec3f(0, 0, 5.1));
  contacts.resize(1);
  contacts[0].pos.setValue(0, 0, 0.05);
  contacts[0].penetration_depth = 10.1;
  contacts[0].normal.setValue(0, 0, -1);
  testShapeIntersection(s, tf1, hs, tf2, GST_LIBCCD, true, contacts);

  tf1 = transform;
  tf2 = transform * Transform3f(Vec3f(0, 0, 5.1));
  contacts.resize(1);
  contacts[0].pos = transform.transform(Vec3f(0, 0, 0.05));
  contacts[0].penetration_depth = 10.1;
  contacts[0].normal = transform.getRotation() * Vec3f(0, 0, -1);
  testShapeIntersection(s, tf1, hs, tf2, GST_LIBCCD, true, contacts);

  tf1 = Transform3f();
  tf2 = Transform3f(Vec3f(0, 0, -5.1));
  testShapeIntersection(s, tf1, hs, tf2, GST_LIBCCD, false);

  tf1 = transform;
  tf2 = transform * Transform3f(Vec3f(0, 0, -5.1));
  testShapeIntersection(s, tf1, hs, tf2, GST_LIBCCD, false);
}

BOOST_AUTO_TEST_CASE(shapeIntersection_planecone)
{
  Cone s(5, 10);
  Plane hs(Vec3f(1, 0, 0), 0);

  Transform3f tf1;
  Transform3f tf2;

  Transform3f transform;
  generateRandomTransform(extents, transform);

  std::vector<ContactPoint> contacts;

  tf1 = Transform3f();
  tf2 = Transform3f();
  contacts.resize(1);
  contacts[0].pos.setValue(0, 0, 0);
  contacts[0].penetration_depth = 5;
  contacts[0].normal.setValue(1, 0, 0);  // (1, 0, 0) or (-1, 0, 0)
  testShapeIntersection(s, tf1, hs, tf2, GST_LIBCCD, true, contacts, true, true, true, true);

  tf1 = transform;
  tf2 = transform;
  contacts.resize(1);
  contacts[0].pos = transform.transform(Vec3f(0, 0, 0));
  contacts[0].penetration_depth = 5;
  contacts[0].normal = transform.getRotation() * Vec3f(-1, 0, 0);  // (1, 0, 0) or (-1, 0, 0)
  testShapeIntersection(s, tf1, hs, tf2, GST_LIBCCD, true, contacts, true, true, true, true);

  tf1 = Transform3f();
  tf2 = Transform3f(Vec3f(2.5, 0, 0));
  contacts.resize(1);
  contacts[0].pos.setValue(2.5, 0, -2.5);
  contacts[0].penetration_depth = 2.5;
  contacts[0].normal.setValue(1, 0, 0);
  testShapeIntersection(s, tf1, hs, tf2, GST_LIBCCD, true, contacts);

  tf1 = transform;
  tf2 = transform * Transform3f(Vec3f(2.5, 0, 0));
  contacts.resize(1);
  contacts[0].pos = transform.transform(Vec3f(2.5, 0, -2.5));
  contacts[0].penetration_depth = 2.5;
  contacts[0].normal = transform.getRotation() * Vec3f(1, 0, 0);
  testShapeIntersection(s, tf1, hs, tf2, GST_LIBCCD, true, contacts);

  tf1 = Transform3f();
  tf2 = Transform3f(Vec3f(-2.5, 0, 0));
  contacts.resize(1);
  contacts[0].pos.setValue(-2.5, 0, -2.5);
  contacts[0].penetration_depth = 2.5;
  contacts[0].normal.setValue(-1, 0, 0);
  testShapeIntersection(s, tf1, hs, tf2, GST_LIBCCD, true, contacts);

  tf1 = transform;
  tf2 = transform * Transform3f(Vec3f(-2.5, 0, 0));
  contacts.resize(1);
  contacts[0].pos = transform.transform(Vec3f(-2.5, 0, -2.5));
  contacts[0].penetration_depth = 2.5;
  contacts[0].normal = transform.getRotation() * Vec3f(-1, 0, 0);
  testShapeIntersection(s, tf1, hs, tf2, GST_LIBCCD, true, contacts);

  tf1 = Transform3f();
  tf2 = Transform3f(Vec3f(5.1, 0, 0));
  testShapeIntersection(s, tf1, hs, tf2, GST_LIBCCD, false);

  tf1 = transform;
  tf2 = transform * Transform3f(Vec3f(5.1, 0, 0));
  testShapeIntersection(s, tf1, hs, tf2, GST_LIBCCD, false);

  tf1 = Transform3f();
  tf2 = Transform3f(Vec3f(-5.1, 0, 0));
  testShapeIntersection(s, tf1, hs, tf2, GST_LIBCCD, false);

  tf1 = transform;
  tf2 = transform * Transform3f(Vec3f(-5.1, 0, 0));
  testShapeIntersection(s, tf1, hs, tf2, GST_LIBCCD, false);




  hs = Plane(Vec3f(0, 1, 0), 0);

  tf1 = Transform3f();
  tf2 = Transform3f();
  contacts.resize(1);
  contacts[0].pos.setValue(0, 0, 0);
  contacts[0].penetration_depth = 5;
  contacts[0].normal.setValue(0, 1, 0);  // (1, 0, 0) or (-1, 0, 0)
  testShapeIntersection(s, tf1, hs, tf2, GST_LIBCCD, true, contacts, true, true, true, true);

  tf1 = transform;
  tf2 = transform;
  contacts.resize(1);
  contacts[0].pos = transform.transform(Vec3f(0, 0, 0));
  contacts[0].penetration_depth = 5;
  contacts[0].normal = transform.getRotation() * Vec3f(0, 1, 0);  // (1, 0, 0) or (-1, 0, 0)
  testShapeIntersection(s, tf1, hs, tf2, GST_LIBCCD, true, contacts, true, true, true, true);

  tf1 = Transform3f();
  tf2 = Transform3f(Vec3f(0, 2.5, 0));
  contacts.resize(1);
  contacts[0].pos.setValue(0, 2.5, -2.5);
  contacts[0].penetration_depth = 2.5;
  contacts[0].normal.setValue(0, 1, 0);
  testShapeIntersection(s, tf1, hs, tf2, GST_LIBCCD, true, contacts);

  tf1 = transform;
  tf2 = transform * Transform3f(Vec3f(0, 2.5, 0));
  contacts.resize(1);
  contacts[0].pos = transform.transform(Vec3f(0, 2.5, -2.5));
  contacts[0].penetration_depth = 2.5;
  contacts[0].normal = transform.getRotation() * Vec3f(0, 1, 0);
  testShapeIntersection(s, tf1, hs, tf2, GST_LIBCCD, true, contacts);

  tf1 = Transform3f();
  tf2 = Transform3f(Vec3f(0, -2.5, 0));
  contacts.resize(1);
  contacts[0].pos.setValue(0, -2.5, -2.5);
  contacts[0].penetration_depth = 2.5;
  contacts[0].normal.setValue(0, -1, 0);
  testShapeIntersection(s, tf1, hs, tf2, GST_LIBCCD, true, contacts);

  tf1 = transform;
  tf2 = transform * Transform3f(Vec3f(0, -2.5, 0));
  contacts.resize(1);
  contacts[0].pos = transform.transform(Vec3f(0, -2.5, -2.5));
  contacts[0].penetration_depth = 2.5;
  contacts[0].normal = transform.getRotation() * Vec3f(0, -1, 0);
  testShapeIntersection(s, tf1, hs, tf2, GST_LIBCCD, true, contacts);

  tf1 = Transform3f();
  tf2 = Transform3f(Vec3f(0, 5.1, 0));
  testShapeIntersection(s, tf1, hs, tf2, GST_LIBCCD, false);

  tf1 = transform;
  tf2 = transform * Transform3f(Vec3f(0, 5.1, 0));
  testShapeIntersection(s, tf1, hs, tf2, GST_LIBCCD, false);

  tf1 = Transform3f();
  tf2 = Transform3f(Vec3f(0, -5.1, 0));
  testShapeIntersection(s, tf1, hs, tf2, GST_LIBCCD, false);

  tf1 = transform;
  tf2 = transform * Transform3f(Vec3f(0, -5.1, 0));
  testShapeIntersection(s, tf1, hs, tf2, GST_LIBCCD, false);




  hs = Plane(Vec3f(0, 0, 1), 0);

  tf1 = Transform3f();
  tf2 = Transform3f();
  contacts.resize(1);
  contacts[0].pos.setValue(0, 0, 0);
  contacts[0].penetration_depth = 5;
  contacts[0].normal.setValue(0, 0, 1);  // (1, 0, 0) or (-1, 0, 0)
  testShapeIntersection(s, tf1, hs, tf2, GST_LIBCCD, true, contacts, true, true, true, true);

  tf1 = transform;
  tf2 = transform;
  contacts.resize(1);
  contacts[0].pos = transform.transform(Vec3f(0, 0, 0));
  contacts[0].penetration_depth = 5;
  contacts[0].normal = transform.getRotation() * Vec3f(0, 0, 1);  // (1, 0, 0) or (-1, 0, 0)
  testShapeIntersection(s, tf1, hs, tf2, GST_LIBCCD, true, contacts, true, true, true, true);

  tf1 = Transform3f();
  tf2 = Transform3f(Vec3f(0, 0, 2.5));
  contacts.resize(1);
  contacts[0].pos.setValue(0, 0, 2.5);
  contacts[0].penetration_depth = 2.5;
  contacts[0].normal.setValue(0, 0, 1);
  testShapeIntersection(s, tf1, hs, tf2, GST_LIBCCD, true, contacts);

  tf1 = transform;
  tf2 = transform * Transform3f(Vec3f(0, 0, 2.5));
  contacts.resize(1);
  contacts[0].pos = transform.transform(Vec3f(0, 0, 2.5));
  contacts[0].penetration_depth = 2.5;
  contacts[0].normal = transform.getRotation() * Vec3f(0, 0, 1);
  testShapeIntersection(s, tf1, hs, tf2, GST_LIBCCD, true, contacts);

  tf1 = Transform3f();
  tf2 = Transform3f(Vec3f(0, 0, -2.5));
  contacts.resize(1);
  contacts[0].pos.setValue(0, 0, -2.5);
  contacts[0].penetration_depth = 2.5;
  contacts[0].normal.setValue(0, 0, -1);
  testShapeIntersection(s, tf1, hs, tf2, GST_LIBCCD, true, contacts);

  tf1 = transform;
  tf2 = transform * Transform3f(Vec3f(0, 0, -2.5));
  contacts.resize(1);
  contacts[0].pos = transform.transform(Vec3f(0, 0, -2.5));
  contacts[0].penetration_depth = 2.5;
  contacts[0].normal = transform.getRotation() * Vec3f(0, 0, -1);
  testShapeIntersection(s, tf1, hs, tf2, GST_LIBCCD, true, contacts);

  tf1 = Transform3f();
  tf2 = Transform3f(Vec3f(0, 0, 10.1));
  testShapeIntersection(s, tf1, hs, tf2, GST_LIBCCD, false);

  tf1 = transform;
  tf2 = transform * Transform3f(Vec3f(0, 0, 10.1));
  testShapeIntersection(s, tf1, hs, tf2, GST_LIBCCD, false);

  tf1 = Transform3f();
  tf2 = Transform3f(Vec3f(0, 0, -10.1));
  testShapeIntersection(s, tf1, hs, tf2, GST_LIBCCD, false);

  tf1 = transform;
  tf2 = transform * Transform3f(Vec3f(0, 0, -10.1));
  testShapeIntersection(s, tf1, hs, tf2, GST_LIBCCD, false);
}

BOOST_AUTO_TEST_CASE(shapeIntersection_ellipsoidellipsoid)
{
  Ellipsoid s1(20, 40, 50);
  Ellipsoid s2(10, 10, 10);

  Transform3f transform;
  generateRandomTransform(extents, transform);
  Transform3f identity;

  CollisionRequest request;
  CollisionResult result;
  bool res;

  res = solver1.shapeIntersect(s1, Transform3f(), s2, Transform3f(Vec3f(40, 0, 0)), NULL, NULL, NULL);
  BOOST_CHECK_FALSE(res);
  result.clear();
  res = (collide(&s1, Transform3f(), &s2, Transform3f(Vec3f(40, 0, 0)), request, result) > 0);
  BOOST_CHECK_FALSE(res);

  res = solver1.shapeIntersect(s1, transform, s2, transform * Transform3f(Vec3f(40, 0, 0)), NULL, NULL, NULL);
  BOOST_CHECK_FALSE(res);
  result.clear();
  res = (collide(&s1, transform, &s2, transform * Transform3f(Vec3f(40, 0, 0)), request, result) > 0);
  BOOST_CHECK_FALSE(res);

  res = solver1.shapeIntersect(s1, Transform3f(), s2, Transform3f(Vec3f(30, 0, 0)), NULL, NULL, NULL);
  BOOST_CHECK_FALSE(res);
  result.clear();
  res = (collide(&s1, Transform3f(), &s2, Transform3f(Vec3f(30, 0, 0)), request, result) > 0);
  BOOST_CHECK_FALSE(res);

  res = solver1.shapeIntersect(s1, transform, s2, transform * Transform3f(Vec3f(30.01, 0, 0)), NULL, NULL, NULL);
  BOOST_CHECK_FALSE(res);
  result.clear();
  res = (collide(&s1, transform, &s2, transform * Transform3f(Vec3f(30.01, 0, 0)), request, result) > 0);
  BOOST_CHECK_FALSE(res);

  res = solver1.shapeIntersect(s1, Transform3f(), s2, Transform3f(Vec3f(29.99, 0, 0)), NULL, NULL, NULL);
  BOOST_CHECK(res);
  result.clear();
  res = (collide(&s1, Transform3f(), &s2, Transform3f(Vec3f(29.99, 0, 0)), request, result) > 0);
  BOOST_CHECK(res);

  res = solver1.shapeIntersect(s1, transform, s2, transform * Transform3f(Vec3f(29.9, 0, 0)), NULL, NULL, NULL);
  BOOST_CHECK(res);
  result.clear();
  res = (collide(&s1, transform, &s2, transform * Transform3f(Vec3f(29.9, 0, 0)), request, result) > 0);
  BOOST_CHECK(res);

  res = solver1.shapeIntersect(s1, Transform3f(), s2, Transform3f(), NULL, NULL, NULL);
  BOOST_CHECK(res);
  result.clear();
  res = (collide(&s1, Transform3f(), &s2, Transform3f(), request, result) > 0);
  BOOST_CHECK(res);

  res = solver1.shapeIntersect(s1, transform, s2, transform, NULL, NULL, NULL);
  BOOST_CHECK(res);
  result.clear();
  res = (collide(&s1, transform, &s2, transform, request, result) > 0);
  BOOST_CHECK(res);

  res = solver1.shapeIntersect(s1, Transform3f(), s2, Transform3f(Vec3f(-29.99, 0, 0)), NULL, NULL, NULL);
  BOOST_CHECK(res);
  result.clear();
  res = (collide(&s1, Transform3f(), &s2, Transform3f(Vec3f(-29.99, 0, 0)), request, result) > 0);
  BOOST_CHECK(res);

  res = solver1.shapeIntersect(s1, transform, s2, transform * Transform3f(Vec3f(-29.99, 0, 0)), NULL, NULL, NULL);
  BOOST_CHECK(res);
  result.clear();
  res = (collide(&s1, transform, &s2, transform * Transform3f(Vec3f(-29.99, 0, 0)), request, result) > 0);
  BOOST_CHECK(res);

  res = solver1.shapeIntersect(s1, Transform3f(), s2, Transform3f(Vec3f(-30, 0, 0)), NULL, NULL, NULL);
  BOOST_CHECK_FALSE(res);
  result.clear();
  res = (collide(&s1, Transform3f(), &s2, Transform3f(Vec3f(-30, 0, 0)), request, result) > 0);
  BOOST_CHECK_FALSE(res);

  res = solver1.shapeIntersect(s1, transform, s2, transform * Transform3f(Vec3f(-30.01, 0, 0)), NULL, NULL, NULL);
  BOOST_CHECK_FALSE(res);
  result.clear();
  res = (collide(&s1, transform, &s2, transform * Transform3f(Vec3f(-30.01, 0, 0)), request, result) > 0);
  BOOST_CHECK_FALSE(res);
}

// Shape distance test coverage (libccd)
//
// +------------+-----+-----------+--------+---------+------+----------+-------+------------+----------+
// |            | box | ellipsoid | sphere | capsule | cone | cylinder | plane | half-space | triangle |
// +------------+-----+-----------+--------+---------+------+----------+-------+------------+----------+
// | box        |  O  |           |   O    |         |      |          |       |            |          |
// +------------+-----+-----------+--------+---------+------+----------+-------+------------+----------+
// | ellipsoid  |/////|     O     |        |         |      |          |       |            |          |
// +------------+-----+-----------+--------+---------+------+----------+-------+------------+----------+
// | sphere     |/////|///////////|   O    |         |      |          |       |            |          |
// +------------+-----+-----------+--------+---------+------+----------+-------+------------+----------+
// | capsule    |/////|///////////|////////|         |      |          |       |            |          |
// +------------+-----+-----------+--------+---------+------+----------+-------+------------+----------+
// | cone       |/////|///////////|////////|/////////|  O   |    O     |       |            |          |
// +------------+-----+-----------+--------+---------+------+----------+-------+------------+----------+
// | cylinder   |/////|///////////|////////|/////////|//////|    O     |       |            |          |
// +------------+-----+-----------+--------+---------+------+----------+-------+------------+----------+
// | plane      |/////|///////////|////////|/////////|//////|//////////|       |            |          |
// +------------+-----+-----------+--------+---------+------+----------+-------+------------+----------+
// | half-space |/////|///////////|////////|/////////|//////|//////////|///////|            |          |
// +------------+-----+-----------+--------+---------+------+----------+-------+------------+----------+
// | triangle   |/////|///////////|////////|/////////|//////|//////////|///////|////////////|          |
// +------------+-----+-----------+--------+---------+------+----------+-------+------------+----------+

BOOST_AUTO_TEST_CASE(shapeDistance_spheresphere)
{
  Sphere s1(20);
  Sphere s2(10);

  Transform3f transform;
  //generateRandomTransform(extents, transform);

  bool res;
  FCL_REAL dist = -1;
  Vec3f closest_p1, closest_p2;
  res = solver1.shapeDistance(s1, Transform3f(), s2, Transform3f(Vec3f(0, 40, 0)), &dist, &closest_p1, &closest_p2);
  BOOST_CHECK(fabs(dist - 10) < 0.001);
  BOOST_CHECK(res);

  res = solver1.shapeDistance(s1, Transform3f(), s2, Transform3f(Vec3f(30.1, 0, 0)), &dist);
  BOOST_CHECK(fabs(dist - 0.1) < 0.001);
  BOOST_CHECK(res);

  res = solver1.shapeDistance(s1, Transform3f(), s2, Transform3f(Vec3f(29.9, 0, 0)), &dist);
  BOOST_CHECK(dist < 0);
  BOOST_CHECK_FALSE(res);

  res = solver1.shapeDistance(s1, Transform3f(Vec3f(40, 0, 0)), s2, Transform3f(), &dist);
  BOOST_CHECK(fabs(dist - 10) < 0.001);
  BOOST_CHECK(res);

  res = solver1.shapeDistance(s1, Transform3f(Vec3f(30.1, 0, 0)), s2, Transform3f(), &dist);
  BOOST_CHECK(fabs(dist - 0.1) < 0.001);
  BOOST_CHECK(res);

  res = solver1.shapeDistance(s1, Transform3f(Vec3f(29.9, 0, 0)), s2, Transform3f(), &dist);
  BOOST_CHECK(dist < 0);
  BOOST_CHECK_FALSE(res);


  res = solver1.shapeDistance(s1, transform, s2, transform * Transform3f(Vec3f(40, 0, 0)), &dist);
  // this is one problem: the precise is low sometimes
  BOOST_CHECK(fabs(dist - 10) < 0.1);
  BOOST_CHECK(res);

  res = solver1.shapeDistance(s1, transform, s2, transform * Transform3f(Vec3f(30.1, 0, 0)), &dist);
  BOOST_CHECK(fabs(dist - 0.1) < 0.06);
  BOOST_CHECK(res);

  res = solver1.shapeDistance(s1, transform, s2, transform * Transform3f(Vec3f(29.9, 0, 0)), &dist);
  BOOST_CHECK(dist < 0);
  BOOST_CHECK_FALSE(res);

  res = solver1.shapeDistance(s1, transform * Transform3f(Vec3f(40, 0, 0)), s2, transform, &dist);
  BOOST_CHECK(fabs(dist - 10) < 0.1);
  BOOST_CHECK(res);

  res = solver1.shapeDistance(s1, transform * Transform3f(Vec3f(30.1, 0, 0)), s2, transform, &dist);
  BOOST_CHECK(fabs(dist - 0.1) < 0.1);
  BOOST_CHECK(res);

  res = solver1.shapeDistance(s1, transform * Transform3f(Vec3f(29.9, 0, 0)), s2, transform, &dist);
  BOOST_CHECK(dist < 0);
  BOOST_CHECK_FALSE(res);
}

BOOST_AUTO_TEST_CASE(shapeDistance_boxbox)
{
  Box s1(20, 40, 50);
  Box s2(10, 10, 10);
  Vec3f closest_p1, closest_p2;

  Transform3f transform;
  //generateRandomTransform(extents, transform);

  bool res;
  FCL_REAL dist;

  res = solver1.shapeDistance(s1, Transform3f(), s2, Transform3f(), &dist);
  BOOST_CHECK(dist < 0);
  BOOST_CHECK_FALSE(res);

  res = solver1.shapeDistance(s1, transform, s2, transform, &dist);
  BOOST_CHECK(dist < 0);
  BOOST_CHECK_FALSE(res);

  res = solver1.shapeDistance(s2, Transform3f(), s2, Transform3f(Vec3f(10.1, 0, 0)), &dist, &closest_p1, &closest_p2);
  BOOST_CHECK(fabs(dist - 0.1) < 0.001);
  BOOST_CHECK(res);

  res = solver1.shapeDistance(s2, Transform3f(), s2, Transform3f(Vec3f(20.1, 0, 0)), &dist, &closest_p1, &closest_p2);
  BOOST_CHECK(fabs(dist - 10.1) < 0.001);
  BOOST_CHECK(res);

  res = solver1.shapeDistance(s2, Transform3f(), s2, Transform3f(Vec3f(0, 20.2, 0)), &dist, &closest_p1, &closest_p2);
  BOOST_CHECK(fabs(dist - 10.2) < 0.001);
  BOOST_CHECK(res);

  res = solver1.shapeDistance(s2, Transform3f(), s2, Transform3f(Vec3f(10.1, 10.1, 0)), &dist, &closest_p1, &closest_p2);
  BOOST_CHECK(fabs(dist - 0.1 * 1.414) < 0.001);
  BOOST_CHECK(res);

  res = solver2.shapeDistance(s2, Transform3f(), s2, Transform3f(Vec3f(10.1, 0, 0)), &dist, &closest_p1, &closest_p2);
  BOOST_CHECK(fabs(dist - 0.1) < 0.001);
  BOOST_CHECK(res);

  res = solver2.shapeDistance(s2, Transform3f(), s2, Transform3f(Vec3f(20.1, 0, 0)), &dist, &closest_p1, &closest_p2);
  BOOST_CHECK(fabs(dist - 10.1) < 0.001);
  BOOST_CHECK(res);

  res = solver2.shapeDistance(s2, Transform3f(), s2, Transform3f(Vec3f(0, 20.1, 0)), &dist, &closest_p1, &closest_p2);
  BOOST_CHECK(fabs(dist - 10.1) < 0.001);
  BOOST_CHECK(res);

  res = solver2.shapeDistance(s2, Transform3f(), s2, Transform3f(Vec3f(10.1, 10.1, 0)), &dist, &closest_p1, &closest_p2);
  BOOST_CHECK(fabs(dist - 0.1 * 1.414) < 0.001);
  BOOST_CHECK(res);


  res = solver1.shapeDistance(s1, transform, s2, transform * Transform3f(Vec3f(15.1, 0, 0)), &dist);
  BOOST_CHECK(fabs(dist - 0.1) < 0.001);
  BOOST_CHECK(res);

  res = solver1.shapeDistance(s1, Transform3f(), s2, Transform3f(Vec3f(20, 0, 0)), &dist);
  BOOST_CHECK(fabs(dist - 5) < 0.001);
  BOOST_CHECK(res);

  res = solver1.shapeDistance(s1, transform, s2, transform * Transform3f(Vec3f(20, 0, 0)), &dist);
  BOOST_CHECK(fabs(dist - 5) < 0.001);
  BOOST_CHECK(res);
}

BOOST_AUTO_TEST_CASE(shapeDistance_boxsphere)
{
  Sphere s1(20);
  Box s2(5, 5, 5);

  Transform3f transform;
  generateRandomTransform(extents, transform);

  bool res;
  FCL_REAL dist;

  res = solver1.shapeDistance(s1, Transform3f(), s2, Transform3f(), &dist);
  BOOST_CHECK(dist < 0);
  BOOST_CHECK_FALSE(res);

  res = solver1.shapeDistance(s1, transform, s2, transform, &dist);
  BOOST_CHECK(dist < 0);
  BOOST_CHECK_FALSE(res);

  res = solver1.shapeDistance(s1, Transform3f(), s2, Transform3f(Vec3f(22.6, 0, 0)), &dist);
  BOOST_CHECK(fabs(dist - 0.1) < 0.001);
  BOOST_CHECK(res);

  res = solver1.shapeDistance(s1, transform, s2, transform * Transform3f(Vec3f(22.6, 0, 0)), &dist);
  BOOST_CHECK(fabs(dist - 0.1) < 0.05);
  BOOST_CHECK(res);

  res = solver1.shapeDistance(s1, Transform3f(), s2, Transform3f(Vec3f(40, 0, 0)), &dist);
  BOOST_CHECK(fabs(dist - 17.5) < 0.001);
  BOOST_CHECK(res);

  res = solver1.shapeDistance(s1, transform, s2, transform * Transform3f(Vec3f(40, 0, 0)), &dist);
  BOOST_CHECK(fabs(dist - 17.5) < 0.001);
  BOOST_CHECK(res);
}

BOOST_AUTO_TEST_CASE(shapeDistance_cylindercylinder)
{
  Cylinder s1(5, 10);
  Cylinder s2(5, 10);

  Transform3f transform;
  generateRandomTransform(extents, transform);

  bool res;
  FCL_REAL dist;

  res = solver1.shapeDistance(s1, Transform3f(), s2, Transform3f(), &dist);
  BOOST_CHECK(dist < 0);
  BOOST_CHECK_FALSE(res);

  res = solver1.shapeDistance(s1, transform, s2, transform, &dist);
  BOOST_CHECK(dist < 0);
  BOOST_CHECK_FALSE(res);

  res = solver1.shapeDistance(s1, Transform3f(), s2, Transform3f(Vec3f(10.1, 0, 0)), &dist);
  BOOST_CHECK(fabs(dist - 0.1) < 0.001);
  BOOST_CHECK(res);

  res = solver1.shapeDistance(s1, transform, s2, transform * Transform3f(Vec3f(10.1, 0, 0)), &dist);
  BOOST_CHECK(fabs(dist - 0.1) < 0.001);
  BOOST_CHECK(res);

  res = solver1.shapeDistance(s1, Transform3f(), s2, Transform3f(Vec3f(40, 0, 0)), &dist);
  BOOST_CHECK(fabs(dist - 30) < 0.001);
  BOOST_CHECK(res);

  res = solver1.shapeDistance(s1, transform, s2, transform * Transform3f(Vec3f(40, 0, 0)), &dist);
  BOOST_CHECK(fabs(dist - 30) < 0.001);
  BOOST_CHECK(res);
}

BOOST_AUTO_TEST_CASE(shapeDistance_conecone)
{
  Cone s1(5, 10);
  Cone s2(5, 10);

  Transform3f transform;
  generateRandomTransform(extents, transform);

  bool res;
  FCL_REAL dist;

  res = solver1.shapeDistance(s1, Transform3f(), s2, Transform3f(), &dist);
  BOOST_CHECK(dist < 0);
  BOOST_CHECK_FALSE(res);

  res = solver1.shapeDistance(s1, transform, s2, transform, &dist);
  BOOST_CHECK(dist < 0);
  BOOST_CHECK_FALSE(res);

  res = solver1.shapeDistance(s1, Transform3f(), s2, Transform3f(Vec3f(10.1, 0, 0)), &dist);
  BOOST_CHECK(fabs(dist - 0.1) < 0.001);
  BOOST_CHECK(res);

  res = solver1.shapeDistance(s1, transform, s2, transform * Transform3f(Vec3f(10.1, 0, 0)), &dist);
  BOOST_CHECK(fabs(dist - 0.1) < 0.001);
  BOOST_CHECK(res);

  res = solver1.shapeDistance(s1, Transform3f(), s2, Transform3f(Vec3f(0, 0, 40)), &dist);
  BOOST_CHECK(fabs(dist - 30) < 1);
  BOOST_CHECK(res);

  res = solver1.shapeDistance(s1, transform, s2, transform * Transform3f(Vec3f(0, 0, 40)), &dist);
  BOOST_CHECK(fabs(dist - 30) < 1);
  BOOST_CHECK(res);
}

BOOST_AUTO_TEST_CASE(shapeDistance_conecylinder)
{
  Cylinder s1(5, 10);
  Cone s2(5, 10);

  Transform3f transform;
  generateRandomTransform(extents, transform);

  bool res;
  FCL_REAL dist;

  res = solver1.shapeDistance(s1, Transform3f(), s2, Transform3f(), &dist);
  BOOST_CHECK(dist < 0);
  BOOST_CHECK_FALSE(res);

  res = solver1.shapeDistance(s1, transform, s2, transform, &dist);
  BOOST_CHECK(dist < 0);
  BOOST_CHECK_FALSE(res);

  res = solver1.shapeDistance(s1, Transform3f(), s2, Transform3f(Vec3f(10.1, 0, 0)), &dist);
  BOOST_CHECK(fabs(dist - 0.1) < 0.01);
  BOOST_CHECK(res);

  res = solver1.shapeDistance(s1, transform, s2, transform * Transform3f(Vec3f(10.1, 0, 0)), &dist);
  BOOST_CHECK(fabs(dist - 0.1) < 0.02);
  BOOST_CHECK(res);

  res = solver1.shapeDistance(s1, Transform3f(), s2, Transform3f(Vec3f(40, 0, 0)), &dist);
  BOOST_CHECK(fabs(dist - 30) < 0.01);
  BOOST_CHECK(res);

  res = solver1.shapeDistance(s1, transform, s2, transform * Transform3f(Vec3f(40, 0, 0)), &dist);
  BOOST_CHECK(fabs(dist - 30) < 0.1);
  BOOST_CHECK(res);
}

BOOST_AUTO_TEST_CASE(shapeDistance_ellipsoidellipsoid)
{
  Ellipsoid s1(20, 40, 50);
  Ellipsoid s2(10, 10, 10);

  Transform3f transform;
  generateRandomTransform(extents, transform);

  bool res;
  FCL_REAL dist = -1;
  Vec3f closest_p1, closest_p2;

  res = solver1.shapeDistance(s1, Transform3f(), s2, Transform3f(Vec3f(40, 0, 0)), &dist, &closest_p1, &closest_p2);
  BOOST_CHECK(fabs(dist - 10) < 0.001);
  BOOST_CHECK(res);

  res = solver1.shapeDistance(s1, Transform3f(), s2, Transform3f(Vec3f(30.1, 0, 0)), &dist);
  BOOST_CHECK(fabs(dist - 0.1) < 0.001);
  BOOST_CHECK(res);

  res = solver1.shapeDistance(s1, Transform3f(), s2, Transform3f(Vec3f(29.9, 0, 0)), &dist);
  BOOST_CHECK(dist < 0);
  BOOST_CHECK_FALSE(res);

  res = solver1.shapeDistance(s1, Transform3f(Vec3f(40, 0, 0)), s2, Transform3f(), &dist);
  BOOST_CHECK(fabs(dist - 10) < 0.001);
  BOOST_CHECK(res);

  res = solver1.shapeDistance(s1, Transform3f(Vec3f(30.1, 0, 0)), s2, Transform3f(), &dist);
  BOOST_CHECK(fabs(dist - 0.1) < 0.001);
  BOOST_CHECK(res);

  res = solver1.shapeDistance(s1, Transform3f(Vec3f(29.9, 0, 0)), s2, Transform3f(), &dist);
  BOOST_CHECK(dist < 0);
  BOOST_CHECK_FALSE(res);


  res = solver1.shapeDistance(s1, transform, s2, transform * Transform3f(Vec3f(40, 0, 0)), &dist);
  BOOST_CHECK(fabs(dist - 10) < 0.001);
  BOOST_CHECK(res);

  res = solver1.shapeDistance(s1, transform, s2, transform * Transform3f(Vec3f(30.1, 0, 0)), &dist);
  BOOST_CHECK(fabs(dist - 0.1) < 0.001);
  BOOST_CHECK(res);

  res = solver1.shapeDistance(s1, transform, s2, transform * Transform3f(Vec3f(29.9, 0, 0)), &dist);
  BOOST_CHECK(dist < 0);
  BOOST_CHECK_FALSE(res);

  res = solver1.shapeDistance(s1, transform * Transform3f(Vec3f(40, 0, 0)), s2, transform, &dist);
  BOOST_CHECK(fabs(dist - 10) < 0.001);
  BOOST_CHECK(res);

  res = solver1.shapeDistance(s1, transform * Transform3f(Vec3f(30.1, 0, 0)), s2, transform, &dist);
  BOOST_CHECK(fabs(dist - 0.1) < 0.001);
  BOOST_CHECK(res);

  res = solver1.shapeDistance(s1, transform * Transform3f(Vec3f(29.9, 0, 0)), s2, transform, &dist);
  BOOST_CHECK(dist < 0);
  BOOST_CHECK_FALSE(res);
}

// Shape intersection test coverage (built-in GJK)
//
// +------------+-----+-----------+--------+---------+------+----------+-------+------------+----------+
// |            | box | ellipsoid | sphere | capsule | cone | cylinder | plane | half-space | triangle |
// +------------+-----+-----------+--------+---------+------+----------+-------+------------+----------+
// | box        |  O  |           |   O    |         |      |          |       |            |          |
// +------------+-----+-----------+--------+---------+------+----------+-------+------------+----------+
// | ellipsoid  |/////|     O     |        |         |      |          |       |            |          |
// +------------+-----+-----------+--------+---------+------+----------+-------+------------+----------+
// | sphere     |/////|///////////|   O    |         |      |          |       |            |    O     |
// +------------+-----+-----------+--------+---------+------+----------+-------+------------+----------+
// | capsule    |/////|///////////|////////|         |      |          |       |            |          |
// +------------+-----+-----------+--------+---------+------+----------+-------+------------+----------+
// | cone       |/////|///////////|////////|/////////|  O   |    O     |       |            |          |
// +------------+-----+-----------+--------+---------+------+----------+-------+------------+----------+
// | cylinder   |/////|///////////|////////|/////////|//////|    O     |       |            |          |
// +------------+-----+-----------+--------+---------+------+----------+-------+------------+----------+
// | plane      |/////|///////////|////////|/////////|//////|//////////|       |            |          |
// +------------+-----+-----------+--------+---------+------+----------+-------+------------+----------+
// | half-space |/////|///////////|////////|/////////|//////|//////////|///////|            |          |
// +------------+-----+-----------+--------+---------+------+----------+-------+------------+----------+
// | triangle   |/////|///////////|////////|/////////|//////|//////////|///////|////////////|          |
// +------------+-----+-----------+--------+---------+------+----------+-------+------------+----------+

BOOST_AUTO_TEST_CASE(shapeIntersectionGJK_spheresphere)
{
  Sphere s1(20);
  Sphere s2(10);

  Transform3f tf1;
  Transform3f tf2;

  Transform3f transform;
  generateRandomTransform(extents, transform);

  std::vector<ContactPoint> contacts;

  tf1 = Transform3f();
  tf2 = Transform3f(Vec3f(40, 0, 0));
  testShapeIntersection(s1, tf1, s2, tf2, GST_INDEP, false);

  tf1 = transform;
  tf2 = transform * Transform3f(Vec3f(40, 0, 0));
  testShapeIntersection(s1, tf1, s2, tf2, GST_INDEP, false);

  tf1 = Transform3f();
  tf2 = Transform3f(Vec3f(30, 0, 0));
  contacts.resize(1);
  contacts[0].normal.setValue(1, 0, 0);
  contacts[0].pos.setValue(20, 0, 0);
  contacts[0].penetration_depth = 0.0;
  testShapeIntersection(s1, tf1, s2, tf2, GST_INDEP, true, contacts);

  tf1 = Transform3f();
  tf2 = Transform3f(Vec3f(30.01, 0, 0));
  testShapeIntersection(s1, tf1, s2, tf2, GST_INDEP, false);

  tf1 = transform;
  tf2 = transform * Transform3f(Vec3f(30.01, 0, 0));
  testShapeIntersection(s1, tf1, s2, tf2, GST_INDEP, false);

  tf1 = Transform3f();
  tf2 = Transform3f(Vec3f(29.9, 0, 0));
  contacts.resize(1);
  contacts[0].normal.setValue(1, 0, 0);
  contacts[0].pos.setValue(20.0 - 0.1 * 20.0/(20.0 + 10.0), 0, 0);
  contacts[0].penetration_depth = 0.1;
  testShapeIntersection(s1, tf1, s2, tf2, GST_INDEP, true, contacts);

  tf1 = transform;
  tf2 = transform * Transform3f(Vec3f(29.9, 0, 0));
  contacts.resize(1);
  contacts[0].normal = transform.getRotation() * Vec3f(1, 0, 0);
  contacts[0].pos = transform.transform(Vec3f(20.0 - 0.1 * 20.0/(20.0 + 10.0), 0, 0));
  contacts[0].penetration_depth = 0.1;
  testShapeIntersection(s1, tf1, s2, tf2, GST_INDEP, true, contacts);

  tf1 = Transform3f();
  tf2 = Transform3f();
  contacts.resize(1);
  contacts[0].normal.setZero();  // If the centers of two sphere are at the same position, the normal is (0, 0, 0)
  contacts[0].pos.setZero();
  contacts[0].penetration_depth = 20.0 + 10.0;
  testShapeIntersection(s1, tf1, s2, tf2, GST_INDEP, true, contacts);

  tf1 = transform;
  tf2 = transform;
  contacts.resize(1);
  contacts[0].normal.setZero();  // If the centers of two sphere are at the same position, the normal is (0, 0, 0)
  contacts[0].pos = transform.transform(Vec3f());
  contacts[0].penetration_depth = 20.0 + 10.0;
  testShapeIntersection(s1, tf1, s2, tf2, GST_INDEP, true, contacts);

  tf1 = Transform3f();
  tf2 = Transform3f(Vec3f(-29.9, 0, 0));
  contacts.resize(1);
  contacts[0].normal.setValue(-1, 0, 0);
  contacts[0].pos.setValue(-20.0 + 0.1 * 20.0/(20.0 + 10.0), 0, 0);
  contacts[0].penetration_depth = 0.1;
  testShapeIntersection(s1, tf1, s2, tf2, GST_INDEP, true, contacts);

  tf1 = transform;
  tf2 = transform * Transform3f(Vec3f(-29.9, 0, 0));
  contacts.resize(1);
  contacts[0].normal = transform.getRotation() * Vec3f(-1, 0, 0);
  contacts[0].pos = transform.transform(Vec3f(-20.0 + 0.1 * 20.0/(20.0 + 10.0), 0, 0));
  contacts[0].penetration_depth = 0.1;
  testShapeIntersection(s1, tf1, s2, tf2, GST_INDEP, true, contacts);

  tf1 = Transform3f();
  tf2 = Transform3f(Vec3f(-30.0, 0, 0));
  contacts.resize(1);
  contacts[0].normal.setValue(-1, 0, 0);
  contacts[0].pos.setValue(-20, 0, 0);
  contacts[0].penetration_depth = 0.0;
  testShapeIntersection(s1, tf1, s2, tf2, GST_INDEP, true, contacts);

  tf1 = Transform3f();
  tf2 = Transform3f(Vec3f(-30.01, 0, 0));
  testShapeIntersection(s1, tf1, s2, tf2, GST_INDEP, false);

  tf1 = transform;
  tf2 = transform * Transform3f(Vec3f(-30.01, 0, 0));
  testShapeIntersection(s1, tf1, s2, tf2, GST_INDEP, false);
}

BOOST_AUTO_TEST_CASE(shapeIntersectionGJK_boxbox)
{
  Box s1(20, 40, 50);
  Box s2(10, 10, 10);

  Transform3f tf1;
  Transform3f tf2;

  Transform3f transform;
  generateRandomTransform(extents, transform);

  std::vector<ContactPoint> contacts;

  Quaternion3f q;
  q.fromAxisAngle(Vec3f(0, 0, 1), (FCL_REAL)3.140 / 6);

  tf1 = Transform3f();
  tf2 = Transform3f();
  // TODO: Need convention for normal when the centers of two objects are at same position. The current result is (1, 0, 0).
  contacts.resize(4);
  contacts[0].normal.setValue(1, 0, 0);
  contacts[1].normal.setValue(1, 0, 0);
  contacts[2].normal.setValue(1, 0, 0);
  contacts[3].normal.setValue(1, 0, 0);
  testShapeIntersection(s1, tf1, s2, tf2, GST_INDEP, true, contacts, false, false, true);

  tf1 = transform;
  tf2 = transform;
  // TODO: Need convention for normal when the centers of two objects are at same position. The current result is (1, 0, 0).
  contacts.resize(4);
  contacts[0].normal = transform.getRotation() * Vec3f(1, 0, 0);
  contacts[1].normal = transform.getRotation() * Vec3f(1, 0, 0);
  contacts[2].normal = transform.getRotation() * Vec3f(1, 0, 0);
  contacts[3].normal = transform.getRotation() * Vec3f(1, 0, 0);
  testShapeIntersection(s1, tf1, s2, tf2, GST_INDEP, true, contacts, false, false, true);

  tf1 = Transform3f();
  tf2 = Transform3f(Vec3f(15, 0, 0));
  contacts.resize(4);
  contacts[0].normal = Vec3f(1, 0, 0);
  contacts[1].normal = Vec3f(1, 0, 0);
  contacts[2].normal = Vec3f(1, 0, 0);
  contacts[3].normal = Vec3f(1, 0, 0);
  testShapeIntersection(s1, tf1, s2, tf2, GST_INDEP, true, contacts, false, false, true);

  tf1 = transform;
  tf2 = transform * Transform3f(Vec3f(15.01, 0, 0));
  testShapeIntersection(s1, tf1, s2, tf2, GST_INDEP, false);

  tf1 = Transform3f();
  tf2 = Transform3f(q);
  contacts.resize(4);
  contacts[0].normal = Vec3f(1, 0, 0);
  contacts[1].normal = Vec3f(1, 0, 0);
  contacts[2].normal = Vec3f(1, 0, 0);
  contacts[3].normal = Vec3f(1, 0, 0);
  testShapeIntersection(s1, tf1, s2, tf2, GST_INDEP, true, contacts, false, false, true);

  tf1 = transform;
  tf2 = transform * Transform3f(q);
  contacts.resize(4);
  contacts[0].normal = transform.getRotation() * Vec3f(1, 0, 0);
  contacts[1].normal = transform.getRotation() * Vec3f(1, 0, 0);
  contacts[2].normal = transform.getRotation() * Vec3f(1, 0, 0);
  contacts[3].normal = transform.getRotation() * Vec3f(1, 0, 0);
  testShapeIntersection(s1, tf1, s2, tf2, GST_INDEP, true, contacts, false, false, true);
}

BOOST_AUTO_TEST_CASE(shapeIntersectionGJK_spherebox)
{
  Sphere s1(20);
  Box s2(5, 5, 5);

  Transform3f tf1;
  Transform3f tf2;

  Transform3f transform;
  generateRandomTransform(extents, transform);

  std::vector<ContactPoint> contacts;

  tf1 = Transform3f();
  tf2 = Transform3f();
  // TODO: Need convention for normal when the centers of two objects are at same position.
  contacts.resize(1);
  testShapeIntersection(s1, tf1, s2, tf2, GST_INDEP, true, contacts, false, false, false);

  tf1 = transform;
  tf2 = transform;
  // TODO: Need convention for normal when the centers of two objects are at same position.
  contacts.resize(1);
  testShapeIntersection(s1, tf1, s2, tf2, GST_INDEP, true, contacts, false, false, false);

  tf1 = Transform3f();
  tf2 = Transform3f(Vec3f(22.5, 0, 0));
  contacts.resize(1);
  contacts[0].normal.setValue(1, 0, 0);
  testShapeIntersection(s1, tf1, s2, tf2, GST_INDEP, true, contacts, false, false, true, false, 1e-7);  // built-in GJK solver requires larger tolerance than libccd

  tf1 = transform;
  tf2 = transform * Transform3f(Vec3f(22.51, 0, 0));
  testShapeIntersection(s1, tf1, s2, tf2, GST_INDEP, false);

  tf1 = Transform3f();
  tf2 = Transform3f(Vec3f(22.4, 0, 0));
  contacts.resize(1);
  contacts[0].normal.setValue(1, 0, 0);
  testShapeIntersection(s1, tf1, s2, tf2, GST_INDEP, true, contacts, false, false, true, false, 1e-2);  // built-in GJK solver requires larger tolerance than libccd

  tf1 = transform;
  tf2 = transform * Transform3f(Vec3f(22.4, 0, 0));
  contacts.resize(1);
  // contacts[0].normal = transform.getRotation() * Vec3f(1, 0, 0);
  testShapeIntersection(s1, tf1, s2, tf2, GST_INDEP, true, contacts, false, false, false);
  // built-in GJK solver returns incorrect normal.
}

BOOST_AUTO_TEST_CASE(shapeIntersectionGJK_spherecapsule)
{
  Sphere s1(20);
  Capsule s2(5, 10);

  Transform3f tf1;
  Transform3f tf2;

  Transform3f transform;
  generateRandomTransform(extents, transform);

  std::vector<ContactPoint> contacts;

  tf1 = Transform3f();
  tf2 = Transform3f();
  // TODO: Need convention for normal when the centers of two objects are at same position.
  contacts.resize(1);
  testShapeIntersection(s1, tf1, s2, tf2, GST_INDEP, true, contacts, false, false, false);

  tf1 = transform;
  tf2 = transform;
  // TODO: Need convention for normal when the centers of two objects are at same position.
  contacts.resize(1);
  testShapeIntersection(s1, tf1, s2, tf2, GST_INDEP, true, contacts, false, false, false);

  tf1 = Transform3f();
  tf2 = Transform3f(Vec3f(24.9, 0, 0));
  contacts.resize(1);
  contacts[0].normal.setValue(1, 0, 0);
  testShapeIntersection(s1, tf1, s2, tf2, GST_INDEP, true, contacts, false, false, true);

  tf1 = transform;
  tf2 = transform * Transform3f(Vec3f(24.9, 0, 0));
  contacts.resize(1);
  contacts[0].normal = transform.getRotation() * Vec3f(1, 0, 0);
  testShapeIntersection(s1, tf1, s2, tf2, GST_INDEP, true, contacts, false, false, true);

  tf1 = Transform3f();
  tf2 = Transform3f(Vec3f(25, 0, 0));
  contacts.resize(1);
  contacts[0].normal.setValue(1, 0, 0);
  testShapeIntersection(s1, tf1, s2, tf2, GST_INDEP, true, contacts, false, false, true);

  tf1 = transform;
  tf2 = transform * Transform3f(Vec3f(25.1, 0, 0));
  testShapeIntersection(s1, tf1, s2, tf2, GST_INDEP, false);
}

BOOST_AUTO_TEST_CASE(shapeIntersectionGJK_cylindercylinder)
{
  Cylinder s1(5, 10);
  Cylinder s2(5, 10);

  Transform3f tf1;
  Transform3f tf2;

  Transform3f transform;
  generateRandomTransform(extents, transform);

  std::vector<ContactPoint> contacts;

  tf1 = Transform3f();
  tf2 = Transform3f();
  // TODO: Need convention for normal when the centers of two objects are at same position.
  contacts.resize(1);
  testShapeIntersection(s1, tf1, s2, tf2, GST_INDEP, true, contacts, false, false, false);

  tf1 = transform;
  tf2 = transform;
  // TODO: Need convention for normal when the centers of two objects are at same position.
  contacts.resize(1);
  testShapeIntersection(s1, tf1, s2, tf2, GST_INDEP, true, contacts, false, false, false);

  tf1 = Transform3f();
  tf2 = Transform3f(Vec3f(9.9, 0, 0));
  contacts.resize(1);
  contacts[0].normal.setValue(1, 0, 0);
  testShapeIntersection(s1, tf1, s2, tf2, GST_INDEP, true, contacts, false, false, true, false, 3e-1);  // built-in GJK solver requires larger tolerance than libccd

  tf1 = transform;
  tf2 = transform * Transform3f(Vec3f(9.9, 0, 0));
  contacts.resize(1);
  // contacts[0].normal = transform.getRotation() * Vec3f(1, 0, 0);
  testShapeIntersection(s1, tf1, s2, tf2, GST_INDEP, true, contacts, false, false, false);
  // built-in GJK solver returns incorrect normal.

  tf1 = Transform3f();
  tf2 = Transform3f(Vec3f(10, 0, 0));
  contacts.resize(1);
  contacts[0].normal.setValue(1, 0, 0);
  testShapeIntersection(s1, tf1, s2, tf2, GST_INDEP, true, contacts, false, false, true);

  tf1 = transform;
  tf2 = transform * Transform3f(Vec3f(10.01, 0, 0));
  testShapeIntersection(s1, tf1, s2, tf2, GST_INDEP, false);
}

BOOST_AUTO_TEST_CASE(shapeIntersectionGJK_conecone)
{
  Cone s1(5, 10);
  Cone s2(5, 10);

  Transform3f tf1;
  Transform3f tf2;

  Transform3f transform;
  generateRandomTransform(extents, transform);

  std::vector<ContactPoint> contacts;

  tf1 = Transform3f();
  tf2 = Transform3f();
  // TODO: Need convention for normal when the centers of two objects are at same position.
  contacts.resize(1);
  testShapeIntersection(s1, tf1, s2, tf2, GST_INDEP, true, contacts, false, false, false);

  tf1 = transform;
  tf2 = transform;
  // TODO: Need convention for normal when the centers of two objects are at same position.
  contacts.resize(1);
  testShapeIntersection(s1, tf1, s2, tf2, GST_INDEP, true, contacts, false, false, false);

  tf1 = Transform3f();
  tf2 = Transform3f(Vec3f(9.9, 0, 0));
  contacts.resize(1);
  contacts[0].normal.setValue(1, 0, 0);
  testShapeIntersection(s1, tf1, s2, tf2, GST_INDEP, true, contacts, false, false, true, false, 5.7e-1);  // built-in GJK solver requires larger tolerance than libccd

  tf1 = transform;
  tf2 = transform * Transform3f(Vec3f(9.9, 0, 0));
  contacts.resize(1);
  // contacts[0].normal = transform.getRotation() * Vec3f(1, 0, 0);
  testShapeIntersection(s1, tf1, s2, tf2, GST_INDEP, true, contacts, false, false, false);
  // built-in GJK solver returns incorrect normal.

  tf1 = Transform3f();
  tf2 = Transform3f(Vec3f(10.1, 0, 0));
  testShapeIntersection(s1, tf1, s2, tf2, GST_INDEP, false);

  tf1 = transform;
  tf2 = transform * Transform3f(Vec3f(10.1, 0, 0));
  testShapeIntersection(s1, tf1, s2, tf2, GST_INDEP, false);

  tf1 = Transform3f();
  tf2 = Transform3f(Vec3f(0, 0, 9.9));
  contacts.resize(1);
  contacts[0].normal.setValue(0, 0, 1);
  testShapeIntersection(s1, tf1, s2, tf2, GST_INDEP, true, contacts, false, false, true);

  tf1 = transform;
  tf2 = transform * Transform3f(Vec3f(0, 0, 9.9));
  contacts.resize(1);
  // contacts[0].normal = transform.getRotation() * Vec3f(0, 0, 1);
  testShapeIntersection(s1, tf1, s2, tf2, GST_INDEP, true, contacts, false, false, false);
  // built-in GJK solver returns incorrect normal.
}

BOOST_AUTO_TEST_CASE(shapeIntersectionGJK_cylindercone)
{
  Cylinder s1(5, 10);
  Cone s2(5, 10);

  Transform3f tf1;
  Transform3f tf2;

  Transform3f transform;
  generateRandomTransform(extents, transform);

  std::vector<ContactPoint> contacts;
  tf1 = Transform3f();
  tf2 = Transform3f();
  // TODO: Need convention for normal when the centers of two objects are at same position.
  contacts.resize(1);
  testShapeIntersection(s1, tf1, s2, tf2, GST_INDEP, true, contacts, false, false, false);

  tf1 = transform;
  tf2 = transform;
  // TODO: Need convention for normal when the centers of two objects are at same position.
  contacts.resize(1);
  testShapeIntersection(s1, tf1, s2, tf2, GST_INDEP, true, contacts, false, false, false);

  tf1 = Transform3f();
  tf2 = Transform3f(Vec3f(9.9, 0, 0));
  contacts.resize(1);
  testShapeIntersection(s1, tf1, s2, tf2, GST_INDEP, true, contacts, false, false, false);

  tf1 = transform;
  tf2 = transform * Transform3f(Vec3f(9.9, 0, 0));
  contacts.resize(1);
  testShapeIntersection(s1, tf1, s2, tf2, GST_INDEP, true, contacts, false, false, false);

  tf1 = Transform3f();
  tf2 = Transform3f(Vec3f(10, 0, 0));
  contacts.resize(1);
  testShapeIntersection(s1, tf1, s2, tf2, GST_INDEP, true, contacts, false, false, false);

  tf1 = transform;
  tf2 = transform * Transform3f(Vec3f(10, 0, 0));
  contacts.resize(1);
  testShapeIntersection(s1, tf1, s2, tf2, GST_INDEP, true, contacts, false, false, false);

  tf1 = Transform3f();
  tf2 = Transform3f(Vec3f(0, 0, 9.9));
  contacts.resize(1);
  contacts[0].normal.setValue(0, 0, 1);
  testShapeIntersection(s1, tf1, s2, tf2, GST_INDEP, true, contacts, false, false, true);

  tf1 = transform;
  tf2 = transform * Transform3f(Vec3f(0, 0, 9.9));
  contacts.resize(1);
  // contacts[0].normal = transform.getRotation() * Vec3f(1, 0, 0);
  testShapeIntersection(s1, tf1, s2, tf2, GST_INDEP, true, contacts, false, false, false);
  // built-in GJK solver returns incorrect normal.

  tf1 = Transform3f();
  tf2 = Transform3f(Vec3f(0, 0, 10));
  contacts.resize(1);
  contacts[0].normal.setValue(0, 0, 1);
  testShapeIntersection(s1, tf1, s2, tf2, GST_INDEP, true, contacts, false, false, true);

  tf1 = transform;
  tf2 = transform * Transform3f(Vec3f(0, 0, 10.1));
  testShapeIntersection(s1, tf1, s2, tf2, GST_INDEP, false);
}


BOOST_AUTO_TEST_CASE(shapeIntersectionGJK_spheretriangle)
{
  Sphere s(10);
  Vec3f t[3];
  t[0].setValue(20, 0, 0);
  t[1].setValue(-20, 0, 0);
  t[2].setValue(0, 20, 0);

  Transform3f transform;
  generateRandomTransform(extents, transform);

  // Vec3f point;
  // FCL_REAL depth;
  Vec3f normal;
  bool res;

  res = solver2.shapeTriangleIntersect(s, Transform3f(), t[0], t[1], t[2], NULL, NULL, NULL);
  BOOST_CHECK(res);

  res =  solver2.shapeTriangleIntersect(s, transform, t[0], t[1], t[2], transform, NULL, NULL, NULL);
  BOOST_CHECK(res);

  t[0].setValue(30, 0, 0);
  t[1].setValue(9.9, -20, 0);
  t[2].setValue(9.9, 20, 0);
  res = solver2.shapeTriangleIntersect(s, Transform3f(), t[0], t[1], t[2], NULL, NULL, NULL);
  BOOST_CHECK(res);

  res =  solver2.shapeTriangleIntersect(s, transform, t[0], t[1], t[2], transform, NULL, NULL, NULL);
  BOOST_CHECK(res);

  res = solver2.shapeTriangleIntersect(s, Transform3f(), t[0], t[1], t[2], NULL, NULL, &normal);
  BOOST_CHECK(res);
  BOOST_CHECK(normal.equal(Vec3f(1, 0, 0), 1e-9));

  res =  solver2.shapeTriangleIntersect(s, transform, t[0], t[1], t[2], transform, NULL, NULL, &normal);
  BOOST_CHECK(res);
  BOOST_CHECK(normal.equal(transform.getRotation() * Vec3f(1, 0, 0), 1e-9));
}

BOOST_AUTO_TEST_CASE(shapeIntersectionGJK_halfspacetriangle)
{
  Halfspace hs(Vec3f(1, 0, 0), 0);
  Vec3f t[3];
  t[0].setValue(20, 0, 0);
  t[1].setValue(-20, 0, 0);
  t[2].setValue(0, 20, 0);

  Transform3f transform;
  generateRandomTransform(extents, transform);

  // Vec3f point;
  // FCL_REAL depth;
  Vec3f normal;
  bool res;

  res = solver2.shapeTriangleIntersect(hs, Transform3f(), t[0], t[1], t[2], Transform3f(), NULL, NULL, NULL);
  BOOST_CHECK(res);

  res =  solver2.shapeTriangleIntersect(hs, transform, t[0], t[1], t[2], transform, NULL, NULL, NULL);
  BOOST_CHECK(res);


  t[0].setValue(20, 0, 0);
  t[1].setValue(0, -20, 0);
  t[2].setValue(0, 20, 0);
  res = solver2.shapeTriangleIntersect(hs, Transform3f(), t[0], t[1], t[2], Transform3f(), NULL, NULL, NULL);
  BOOST_CHECK(res);

  res =  solver2.shapeTriangleIntersect(hs, transform, t[0], t[1], t[2], transform, NULL, NULL, NULL);
  BOOST_CHECK(res);

  res = solver2.shapeTriangleIntersect(hs, Transform3f(), t[0], t[1], t[2], Transform3f(), NULL, NULL, &normal);
  BOOST_CHECK(res);
  BOOST_CHECK(normal.equal(Vec3f(1, 0, 0), 1e-9));

  res =  solver2.shapeTriangleIntersect(hs, transform, t[0], t[1], t[2], transform, NULL, NULL, &normal);
  BOOST_CHECK(res);
  BOOST_CHECK(normal.equal(transform.getRotation() * Vec3f(1, 0, 0), 1e-9));
}

<<<<<<< HEAD
BOOST_AUTO_TEST_CASE(shapeIntersectionGJK_spheretriangle)
=======
BOOST_AUTO_TEST_CASE(shapeIntersectionGJK_planetriangle)
>>>>>>> 10abbd27
{
  Plane hs(Vec3f(1, 0, 0), 0);
  Vec3f t[3];
  t[0].setValue(20, 0, 0);
  t[1].setValue(-20, 0, 0);
  t[2].setValue(0, 20, 0);

  Transform3f transform;
  generateRandomTransform(extents, transform);

  // Vec3f point;
  // FCL_REAL depth;
  Vec3f normal;
  bool res;

  res = solver1.shapeTriangleIntersect(hs, Transform3f(), t[0], t[1], t[2], Transform3f(), NULL, NULL, NULL);
  BOOST_CHECK(res);

  res =  solver1.shapeTriangleIntersect(hs, transform, t[0], t[1], t[2], transform, NULL, NULL, NULL);
  BOOST_CHECK(res);


  t[0].setValue(20, 0, 0);
  t[1].setValue(-0.1, -20, 0);
  t[2].setValue(-0.1, 20, 0);
  res = solver2.shapeTriangleIntersect(hs, Transform3f(), t[0], t[1], t[2], Transform3f(), NULL, NULL, NULL);
  BOOST_CHECK(res);

  res =  solver2.shapeTriangleIntersect(hs, transform, t[0], t[1], t[2], transform, NULL, NULL, NULL);
  BOOST_CHECK(res);

  res = solver2.shapeTriangleIntersect(hs, Transform3f(), t[0], t[1], t[2], Transform3f(), NULL, NULL, &normal);
  BOOST_CHECK(res);
  BOOST_CHECK(normal.equal(Vec3f(1, 0, 0), 1e-9));

  res =  solver2.shapeTriangleIntersect(hs, transform, t[0], t[1], t[2], transform, NULL, NULL, &normal);
  BOOST_CHECK(res);
  BOOST_CHECK(normal.equal(transform.getRotation() * Vec3f(1, 0, 0), 1e-9));
}

BOOST_AUTO_TEST_CASE(shapeIntersectionGJK_ellipsoidellipsoid)
{
  Ellipsoid s1(20, 40, 50);
  Ellipsoid s2(10, 10, 10);

  Transform3f transform;
  generateRandomTransform(extents, transform);

  CollisionRequest request;
  CollisionResult result;

  Vec3f contact;
  FCL_REAL penetration_depth;
  Vec3f normal;
  bool res;

  request.gjk_solver_type = GST_INDEP; // use indep GJK solver

<<<<<<< HEAD
  res = solver2.shapeIntersect(s1, Transform3f(), s2, Transform3f(Vec3f(40, 0, 0)), NULL, NULL, NULL);
  BOOST_CHECK_FALSE(res);
  res = solver2.shapeIntersect(s1, Transform3f(), s2, Transform3f(Vec3f(40, 0, 0)), &contact, &penetration_depth, &normal);
  BOOST_CHECK_FALSE(res);
  result.clear();
  res = (collide(&s1, Transform3f(), &s2, Transform3f(Vec3f(40, 0, 0)), request, result) > 0);
  BOOST_CHECK_FALSE(res);

  res = solver2.shapeIntersect(s1, transform, s2, transform * Transform3f(Vec3f(40, 0, 0)), NULL, NULL, NULL);
  BOOST_CHECK_FALSE(res);
  res = solver2.shapeIntersect(s1, transform, s2, transform * Transform3f(Vec3f(40, 0, 0)), &contact, &penetration_depth, &normal);
  BOOST_CHECK_FALSE(res);
  result.clear();
  res = (collide(&s1, transform, &s2, transform * Transform3f(Vec3f(40, 0, 0)), request, result) > 0);
  BOOST_CHECK_FALSE(res);

  res = solver2.shapeIntersect(s1, Transform3f(), s2, Transform3f(Vec3f(30, 0, 0)), NULL, NULL, NULL);
  BOOST_CHECK(res);
  res = solver2.shapeIntersect(s1, Transform3f(), s2, Transform3f(Vec3f(30, 0, 0)), &contact, &penetration_depth, &normal);
  BOOST_CHECK(res);
  result.clear();
  res = (collide(&s1, Transform3f(), &s2, Transform3f(Vec3f(30, 0, 0)), request, result) > 0);
  BOOST_CHECK(res);

  res = solver2.shapeIntersect(s1, transform, s2, transform * Transform3f(Vec3f(30.01, 0, 0)), NULL, NULL, NULL);
  BOOST_CHECK_FALSE(res);
  res = solver2.shapeIntersect(s1, transform, s2, transform * Transform3f(Vec3f(30.01, 0, 0)), &contact, &penetration_depth, &normal);
  BOOST_CHECK_FALSE(res);
  result.clear();
  res = (collide(&s1, transform, &s2, transform * Transform3f(Vec3f(30.01, 0, 0)), request, result) > 0);
  BOOST_CHECK_FALSE(res);

  res = solver2.shapeIntersect(s1, Transform3f(), s2, Transform3f(Vec3f(29.9, 0, 0)), NULL, NULL, NULL);
  BOOST_CHECK(res);
  res = solver2.shapeIntersect(s1, Transform3f(), s2, Transform3f(Vec3f(29.9, 0, 0)), &contact, &penetration_depth, &normal);
  BOOST_CHECK(res);
  result.clear();
  res = (collide(&s1, Transform3f(), &s2, Transform3f(Vec3f(29.9, 0, 0)), request, result) > 0);
  BOOST_CHECK(res);

  res = solver2.shapeIntersect(s1, transform, s2, transform * Transform3f(Vec3f(29.9, 0, 0)), NULL, NULL, NULL);
  BOOST_CHECK(res);
  res = solver2.shapeIntersect(s1, transform, s2, transform * Transform3f(Vec3f(29.9, 0, 0)), &contact, &penetration_depth, &normal);
  BOOST_CHECK(res);
  result.clear();
  res = (collide(&s1, transform, &s2, transform * Transform3f(Vec3f(29.9, 0, 0)), request, result) > 0);
  BOOST_CHECK(res);

  res = solver2.shapeIntersect(s1, Transform3f(), s2, Transform3f(), NULL, NULL, NULL);
  BOOST_CHECK(res);
  res = solver2.shapeIntersect(s1, Transform3f(), s2, Transform3f(), &contact, &penetration_depth, &normal);
  BOOST_CHECK(res);
  result.clear();
  res = (collide(&s1, Transform3f(), &s2, Transform3f(), request, result) > 0);
  BOOST_CHECK(res);

  res = solver2.shapeIntersect(s1, transform, s2, transform, NULL, NULL, NULL);
  BOOST_CHECK(res);
  res = solver2.shapeIntersect(s1, transform, s2, transform, &contact, &penetration_depth, &normal);
  BOOST_CHECK(res);
  result.clear();
  res = (collide(&s1, transform, &s2, transform, request, result) > 0);
  BOOST_CHECK(res);

  res = solver2.shapeIntersect(s1, Transform3f(), s2, Transform3f(Vec3f(-29.9, 0, 0)), NULL, NULL, NULL);
  BOOST_CHECK(res);
  res = solver2.shapeIntersect(s1, Transform3f(), s2, Transform3f(Vec3f(-29.9, 0, 0)), &contact, &penetration_depth, &normal);
  BOOST_CHECK(res);
  result.clear();
  res = (collide(&s1, Transform3f(), &s2, Transform3f(Vec3f(-29.9, 0, 0)), request, result) > 0);
  BOOST_CHECK(res);

  res = solver2.shapeIntersect(s1, transform, s2, transform * Transform3f(Vec3f(-29.9, 0, 0)), NULL, NULL, NULL);
  BOOST_CHECK(res);
  res = solver2.shapeIntersect(s1, transform, s2, transform * Transform3f(Vec3f(-29.9, 0, 0)), &contact, &penetration_depth, &normal);
  BOOST_CHECK(res);
  result.clear();
  res = (collide(&s1, transform, &s2, transform * Transform3f(Vec3f(-29.9, 0, 0)), request, result) > 0);
  BOOST_CHECK(res);

  res = solver2.shapeIntersect(s1, Transform3f(), s2, Transform3f(Vec3f(-30, 0, 0)), NULL, NULL, NULL);
  BOOST_CHECK(res);
  res = solver2.shapeIntersect(s1, Transform3f(), s2, Transform3f(Vec3f(-30, 0, 0)), &contact, &penetration_depth, &normal);
  BOOST_CHECK(res);
  result.clear();
  res = (collide(&s1, Transform3f(), &s2, Transform3f(Vec3f(-30, 0, 0)), request, result) > 0);
  BOOST_CHECK(res);

  res = solver2.shapeIntersect(s1, transform, s2, transform * Transform3f(Vec3f(-30.01, 0, 0)), NULL, NULL, NULL);
  BOOST_CHECK_FALSE(res);
  res = solver2.shapeIntersect(s1, transform, s2, transform * Transform3f(Vec3f(-30.01, 0, 0)), &contact, &penetration_depth, &normal);
  BOOST_CHECK_FALSE(res);
  result.clear();
  res = (collide(&s1, transform, &s2, transform * Transform3f(Vec3f(-30.01, 0, 0)), request, result) > 0);
  BOOST_CHECK_FALSE(res);
}

// Shape distance test coverage (built-in GJK)
//
// +------------+-----+-----------+--------+---------+------+----------+-------+------------+----------+
// |            | box | ellipsoid | sphere | capsule | cone | cylinder | plane | half-space | triangle |
// +------------+-----+-----------+--------+---------+------+----------+-------+------------+----------+
// | box        |  O  |           |   O    |         |      |          |       |            |          |
// +------------+-----+-----------+--------+---------+------+----------+-------+------------+----------+
// | ellipsoid  |/////|     O     |        |         |      |          |       |            |          |
// +------------+-----+-----------+--------+---------+------+----------+-------+------------+----------+
// | sphere     |/////|///////////|   O    |         |      |          |       |            |          |
// +------------+-----+-----------+--------+---------+------+----------+-------+------------+----------+
// | capsule    |/////|///////////|////////|         |      |          |       |            |          |
// +------------+-----+-----------+--------+---------+------+----------+-------+------------+----------+
// | cone       |/////|///////////|////////|/////////|  O   |          |       |            |          |
// +------------+-----+-----------+--------+---------+------+----------+-------+------------+----------+
// | cylinder   |/////|///////////|////////|/////////|//////|    O     |       |            |          |
// +------------+-----+-----------+--------+---------+------+----------+-------+------------+----------+
// | plane      |/////|///////////|////////|/////////|//////|//////////|       |            |          |
// +------------+-----+-----------+--------+---------+------+----------+-------+------------+----------+
// | half-space |/////|///////////|////////|/////////|//////|//////////|///////|            |          |
// +------------+-----+-----------+--------+---------+------+----------+-------+------------+----------+
// | triangle   |/////|///////////|////////|/////////|//////|//////////|///////|////////////|          |
// +------------+-----+-----------+--------+---------+------+----------+-------+------------+----------+

BOOST_AUTO_TEST_CASE(shapeDistanceGJK_spheresphere)
{  
=======
BOOST_AUTO_TEST_CASE(shapeDistanceGJK_spheresphere)
{
>>>>>>> 10abbd27
  Sphere s1(20);
  Sphere s2(10);

  Transform3f transform;
  generateRandomTransform(extents, transform);

  bool res;
  FCL_REAL dist = -1;

  res = solver2.shapeDistance(s1, Transform3f(), s2, Transform3f(Vec3f(40, 0, 0)), &dist);
  BOOST_CHECK(fabs(dist - 10) < 0.001);
  BOOST_CHECK(res);

  res = solver2.shapeDistance(s1, Transform3f(), s2, Transform3f(Vec3f(30.1, 0, 0)), &dist);
  BOOST_CHECK(fabs(dist - 0.1) < 0.001);
  BOOST_CHECK(res);

  res = solver2.shapeDistance(s1, Transform3f(), s2, Transform3f(Vec3f(29.9, 0, 0)), &dist);
  BOOST_CHECK(dist < 0);
  BOOST_CHECK_FALSE(res);

  res = solver2.shapeDistance(s1, Transform3f(Vec3f(40, 0, 0)), s2, Transform3f(), &dist);
  BOOST_CHECK(fabs(dist - 10) < 0.001);
  BOOST_CHECK(res);

  res = solver2.shapeDistance(s1, Transform3f(Vec3f(30.1, 0, 0)), s2, Transform3f(), &dist);
  BOOST_CHECK(fabs(dist - 0.1) < 0.001);
  BOOST_CHECK(res);

  res = solver2.shapeDistance(s1, Transform3f(Vec3f(29.9, 0, 0)), s2, Transform3f(), &dist);
  BOOST_CHECK(dist < 0);
  BOOST_CHECK_FALSE(res);


  res = solver2.shapeDistance(s1, transform, s2, transform * Transform3f(Vec3f(40, 0, 0)), &dist);
  BOOST_CHECK(fabs(dist - 10) < 0.001);
  BOOST_CHECK(res);

  res = solver2.shapeDistance(s1, transform, s2, transform * Transform3f(Vec3f(30.1, 0, 0)), &dist);
  BOOST_CHECK(fabs(dist - 0.1) < 0.001);
  BOOST_CHECK(res);

  res = solver2.shapeDistance(s1, transform, s2, transform * Transform3f(Vec3f(29.9, 0, 0)), &dist);
  BOOST_CHECK(dist < 0);
  BOOST_CHECK_FALSE(res);

  res = solver2.shapeDistance(s1, transform * Transform3f(Vec3f(40, 0, 0)), s2, transform, &dist);
  BOOST_CHECK(fabs(dist - 10) < 0.001);
  BOOST_CHECK(res);

  res = solver2.shapeDistance(s1, transform * Transform3f(Vec3f(30.1, 0, 0)), s2, transform, &dist);
  BOOST_CHECK(fabs(dist - 0.1) < 0.001);
  BOOST_CHECK(res);

  res = solver2.shapeDistance(s1, transform * Transform3f(Vec3f(29.9, 0, 0)), s2, transform, &dist);
  BOOST_CHECK(dist < 0);
  BOOST_CHECK_FALSE(res);
}

<<<<<<< HEAD
BOOST_AUTO_TEST_CASE(shapeDistanceGJK_boxbox)
{                      
=======
BOOST_AUTO_TEST_CASE(hapeDistanceGJK_boxbox)
{
>>>>>>> 10abbd27
  Box s1(20, 40, 50);
  Box s2(10, 10, 10);

  Transform3f transform;
  generateRandomTransform(extents, transform);

  bool res;
  FCL_REAL dist;

  res = solver2.shapeDistance(s1, Transform3f(), s2, Transform3f(), &dist);
  BOOST_CHECK(dist < 0);
  BOOST_CHECK_FALSE(res);

  res = solver2.shapeDistance(s1, transform, s2, transform, &dist);
  BOOST_CHECK(dist < 0);
  BOOST_CHECK_FALSE(res);

  res = solver2.shapeDistance(s1, Transform3f(), s2, Transform3f(Vec3f(15.1, 0, 0)), &dist);
  BOOST_CHECK(fabs(dist - 0.1) < 0.001);
  BOOST_CHECK(res);

  res = solver2.shapeDistance(s1, transform, s2, transform * Transform3f(Vec3f(15.1, 0, 0)), &dist);
  BOOST_CHECK(fabs(dist - 0.1) < 0.001);
  BOOST_CHECK(res);

  res = solver2.shapeDistance(s1, Transform3f(), s2, Transform3f(Vec3f(20, 0, 0)), &dist);
  BOOST_CHECK(fabs(dist - 5) < 0.001);
  BOOST_CHECK(res);

  res = solver2.shapeDistance(s1, transform, s2, transform * Transform3f(Vec3f(20, 0, 0)), &dist);
  BOOST_CHECK(fabs(dist - 5) < 0.001);
  BOOST_CHECK(res);
}

<<<<<<< HEAD
BOOST_AUTO_TEST_CASE(shapeDistanceGJK_boxsphere)
=======
BOOST_AUTO_TEST_CASE(hapeDistanceGJK_boxsphere)
>>>>>>> 10abbd27
{
  Sphere s1(20);
  Box s2(5, 5, 5);

  Transform3f transform;
  generateRandomTransform(extents, transform);

  bool res;
  FCL_REAL dist;

  res = solver2.shapeDistance(s1, Transform3f(), s2, Transform3f(), &dist);
  BOOST_CHECK(dist < 0);
  BOOST_CHECK_FALSE(res);

  res = solver2.shapeDistance(s1, transform, s2, transform, &dist);
  BOOST_CHECK(dist < 0);
  BOOST_CHECK_FALSE(res);

  res = solver2.shapeDistance(s1, Transform3f(), s2, Transform3f(Vec3f(22.6, 0, 0)), &dist);
  BOOST_CHECK(fabs(dist - 0.1) < 0.01);
  BOOST_CHECK(res);

  res = solver2.shapeDistance(s1, transform, s2, transform * Transform3f(Vec3f(22.6, 0, 0)), &dist);
  BOOST_CHECK(fabs(dist - 0.1) < 0.01);
  BOOST_CHECK(res);

  res = solver2.shapeDistance(s1, Transform3f(), s2, Transform3f(Vec3f(40, 0, 0)), &dist);
  BOOST_CHECK(fabs(dist - 17.5) < 0.001);
  BOOST_CHECK(res);

  res = solver2.shapeDistance(s1, transform, s2, transform * Transform3f(Vec3f(40, 0, 0)), &dist);
  BOOST_CHECK(fabs(dist - 17.5) < 0.001);
  BOOST_CHECK(res);
}

<<<<<<< HEAD
BOOST_AUTO_TEST_CASE(shapeDistanceGJK_cylindercylinder)
=======
BOOST_AUTO_TEST_CASE(hapeDistanceGJK_cylindercylinder)
>>>>>>> 10abbd27
{
  Cylinder s1(5, 10);
  Cylinder s2(5, 10);

  Transform3f transform;
  generateRandomTransform(extents, transform);

  bool res;
  FCL_REAL dist;

  res = solver2.shapeDistance(s1, Transform3f(), s2, Transform3f(), &dist);
  BOOST_CHECK(dist < 0);
  BOOST_CHECK_FALSE(res);

  res = solver2.shapeDistance(s1, transform, s2, transform, &dist);
  BOOST_CHECK(dist < 0);
  BOOST_CHECK_FALSE(res);

  res = solver2.shapeDistance(s1, Transform3f(), s2, Transform3f(Vec3f(10.1, 0, 0)), &dist);
  BOOST_CHECK(fabs(dist - 0.1) < 0.001);
  BOOST_CHECK(res);

  res = solver2.shapeDistance(s1, transform, s2, transform * Transform3f(Vec3f(10.1, 0, 0)), &dist);
  BOOST_CHECK(fabs(dist - 0.1) < 0.001);
  BOOST_CHECK(res);

  res = solver2.shapeDistance(s1, Transform3f(), s2, Transform3f(Vec3f(40, 0, 0)), &dist);
  BOOST_CHECK(fabs(dist - 30) < 0.001);
  BOOST_CHECK(res);

  res = solver2.shapeDistance(s1, transform, s2, transform * Transform3f(Vec3f(40, 0, 0)), &dist);
  BOOST_CHECK(fabs(dist - 30) < 0.001);
  BOOST_CHECK(res);
}

<<<<<<< HEAD
BOOST_AUTO_TEST_CASE(shapeDistanceGJK_conecone)
=======


BOOST_AUTO_TEST_CASE(hapeDistanceGJK_conecone)
>>>>>>> 10abbd27
{
  Cone s1(5, 10);
  Cone s2(5, 10);

  Transform3f transform;
  generateRandomTransform(extents, transform);

  bool res;
  FCL_REAL dist;

  res = solver2.shapeDistance(s1, Transform3f(), s2, Transform3f(), &dist);
  BOOST_CHECK(dist < 0);
  BOOST_CHECK_FALSE(res);

  res = solver2.shapeDistance(s1, transform, s2, transform, &dist);
  BOOST_CHECK(dist < 0);
  BOOST_CHECK_FALSE(res);

  res = solver2.shapeDistance(s1, Transform3f(), s2, Transform3f(Vec3f(10.1, 0, 0)), &dist);
  BOOST_CHECK(fabs(dist - 0.1) < 0.001);
  BOOST_CHECK(res);

  res = solver2.shapeDistance(s1, transform, s2, transform * Transform3f(Vec3f(10.1, 0, 0)), &dist);
  BOOST_CHECK(fabs(dist - 0.1) < 0.001);
  BOOST_CHECK(res);

  res = solver2.shapeDistance(s1, Transform3f(), s2, Transform3f(Vec3f(0, 0, 40)), &dist);
  BOOST_CHECK(fabs(dist - 30) < 0.001);
  BOOST_CHECK(res);

  res = solver2.shapeDistance(s1, transform, s2, transform * Transform3f(Vec3f(0, 0, 40)), &dist);
  BOOST_CHECK(fabs(dist - 30) < 0.001);
  BOOST_CHECK(res);
}

BOOST_AUTO_TEST_CASE(shapeDistanceGJK_ellipsoidellipsoid)
{
  Ellipsoid s1(20, 40, 50);
  Ellipsoid s2(10, 10, 10);

  Transform3f transform;
  generateRandomTransform(extents, transform);

  bool res;
  FCL_REAL dist = -1;

  res = solver2.shapeDistance(s1, Transform3f(), s2, Transform3f(Vec3f(40, 0, 0)), &dist);
  BOOST_CHECK(fabs(dist - 10) < 0.001);
  BOOST_CHECK(res);

  res = solver2.shapeDistance(s1, Transform3f(), s2, Transform3f(Vec3f(30.1, 0, 0)), &dist);
  BOOST_CHECK(fabs(dist - 0.1) < 0.001);
  BOOST_CHECK(res);

  res = solver2.shapeDistance(s1, Transform3f(), s2, Transform3f(Vec3f(29.9, 0, 0)), &dist);
  BOOST_CHECK(dist < 0);
  BOOST_CHECK_FALSE(res);

  res = solver2.shapeDistance(s1, Transform3f(Vec3f(40, 0, 0)), s2, Transform3f(), &dist);
  BOOST_CHECK(fabs(dist - 10) < 0.001);
  BOOST_CHECK(res);

  res = solver2.shapeDistance(s1, Transform3f(Vec3f(30.1, 0, 0)), s2, Transform3f(), &dist);
  BOOST_CHECK(fabs(dist - 0.1) < 0.001);
  BOOST_CHECK(res);

  res = solver2.shapeDistance(s1, Transform3f(Vec3f(29.9, 0, 0)), s2, Transform3f(), &dist);
  BOOST_CHECK(dist < 0);
  BOOST_CHECK_FALSE(res);

  res = solver2.shapeDistance(s1, transform, s2, transform * Transform3f(Vec3f(40, 0, 0)), &dist);
  BOOST_CHECK(fabs(dist - 10) < 0.001);
  BOOST_CHECK(res);

  res = solver2.shapeDistance(s1, transform, s2, transform * Transform3f(Vec3f(30.1, 0, 0)), &dist);
  BOOST_CHECK(fabs(dist - 0.1) < 0.001);
  BOOST_CHECK(res);

  res = solver2.shapeDistance(s1, transform, s2, transform * Transform3f(Vec3f(29.9, 0, 0)), &dist);
  BOOST_CHECK(dist < 0);
  BOOST_CHECK_FALSE(res);

  res = solver2.shapeDistance(s1, transform * Transform3f(Vec3f(40, 0, 0)), s2, transform, &dist);
  BOOST_CHECK(fabs(dist - 10) < 0.001);
  BOOST_CHECK(res);

  res = solver2.shapeDistance(s1, transform * Transform3f(Vec3f(30.1, 0, 0)), s2, transform, &dist);
  BOOST_CHECK(fabs(dist - 0.1) < 0.001);
  BOOST_CHECK(res);

  res = solver2.shapeDistance(s1, transform * Transform3f(Vec3f(29.9, 0, 0)), s2, transform, &dist);
  BOOST_CHECK(dist < 0);
  BOOST_CHECK_FALSE(res);
}

template<typename S1, typename S2>
void testReversibleShapeIntersection(const S1& s1, const S2& s2, FCL_REAL distance)
{
  Transform3f tf1(Vec3f(-0.5 * distance, 0.0, 0.0));
  Transform3f tf2(Vec3f(+0.5 * distance, 0.0, 0.0));

  std::vector<ContactPoint> contactsA;
  std::vector<ContactPoint> contactsB;

  bool resA;
  bool resB;

  const double tol = 1e-6;

  resA = solver1.shapeIntersect(s1, tf1, s2, tf2, &contactsA);
  resB = solver1.shapeIntersect(s2, tf2, s1, tf1, &contactsB);

  // normal should be opposite
  for (size_t i = 0; i < contactsB.size(); ++i)
    contactsB[i].normal = -contactsB[i].normal;

  BOOST_CHECK(resA);
  BOOST_CHECK(resB);
  BOOST_CHECK(inspectContactPoints(s1, tf1, s2, tf2, GST_LIBCCD,
                                   contactsA, contactsB,
                                   true, true, true, false, tol));

  resA = solver2.shapeIntersect(s1, tf1, s2, tf2, &contactsA);
  resB = solver2.shapeIntersect(s2, tf2, s1, tf1, &contactsB);

  // normal should be opposite
  for (size_t i = 0; i < contactsB.size(); ++i)
    contactsB[i].normal = -contactsB[i].normal;

  BOOST_CHECK(resA);
  BOOST_CHECK(resB);
  BOOST_CHECK(inspectContactPoints(s1, tf1, s2, tf2, GST_INDEP,
                                   contactsA, contactsB,
                                   true, true, true, false, tol));
}

BOOST_AUTO_TEST_CASE(reversibleShapeIntersection_allshapes)
{
  // This test check whether a shape intersection algorithm is called for the
  // reverse case as well. For example, if FCL has sphere-capsule intersection
  // algorithm, then this algorithm should be called for capsule-sphere case.

  // Prepare all kinds of primitive shapes (7) -- box, sphere, capsule, cone, cylinder, plane, halfspace
  Box box(10, 10, 10);
  Sphere sphere(5);
  Capsule capsule(5, 10);
  Cone cone(5, 10);
  Cylinder cylinder(5, 10);
  Plane plane(Vec3f(), 0.0);
  Halfspace halfspace(Vec3f(), 0.0);

  // Use sufficiently short distance so that all the primitive shapes can intersect
  FCL_REAL distance = 5.0;

  // If new shape intersection algorithm is added for two distinct primitive
  // shapes, uncomment associated lines. For example, box-sphere intersection
  // algorithm is added, then uncomment box-sphere.

//  testReversibleShapeIntersection(box, sphere, distance);
//  testReversibleShapeIntersection(box, capsule, distance);
//  testReversibleShapeIntersection(box, cone, distance);
//  testReversibleShapeIntersection(box, cylinder, distance);
  testReversibleShapeIntersection(box, plane, distance);
  testReversibleShapeIntersection(box, halfspace, distance);

  testReversibleShapeIntersection(sphere, capsule, distance);
//  testReversibleShapeIntersection(sphere, cone, distance);
//  testReversibleShapeIntersection(sphere, cylinder, distance);
  testReversibleShapeIntersection(sphere, plane, distance);
  testReversibleShapeIntersection(sphere, halfspace, distance);

//  testReversibleShapeIntersection(capsule, cone, distance);
//  testReversibleShapeIntersection(capsule, cylinder, distance);
  testReversibleShapeIntersection(capsule, plane, distance);
  testReversibleShapeIntersection(capsule, halfspace, distance);

//  testReversibleShapeIntersection(cone, cylinder, distance);
  testReversibleShapeIntersection(cone, plane, distance);
  testReversibleShapeIntersection(cone, halfspace, distance);

  testReversibleShapeIntersection(cylinder, plane, distance);
  testReversibleShapeIntersection(cylinder, halfspace, distance);

  testReversibleShapeIntersection(plane, halfspace, distance);
}

template<typename S1, typename S2>
void testReversibleShapeDistance(const S1& s1, const S2& s2, FCL_REAL distance)
{
  Transform3f tf1(Vec3f(-0.5 * distance, 0.0, 0.0));
  Transform3f tf2(Vec3f(+0.5 * distance, 0.0, 0.0));

  FCL_REAL distA;
  FCL_REAL distB;
  Vec3f p1A;
  Vec3f p1B;
  Vec3f p2A;
  Vec3f p2B;

  bool resA;
  bool resB;

  const double tol = 1e-6;

  resA = solver1.shapeDistance(s1, tf1, s2, tf2, &distA, &p1A, &p2A);
  resB = solver1.shapeDistance(s2, tf2, s1, tf1, &distB, &p1B, &p2B);

  BOOST_CHECK(resA);
  BOOST_CHECK(resB);
  BOOST_CHECK_CLOSE(distA, distB, tol);  // distances should be same
  BOOST_CHECK(p1A.equal(p2B, tol));  // closest points should in reverse order
  BOOST_CHECK(p2A.equal(p1B, tol));

  resA = solver2.shapeDistance(s1, tf1, s2, tf2, &distA, &p1A, &p2A);
  resB = solver2.shapeDistance(s2, tf2, s1, tf1, &distB, &p1B, &p2B);

  BOOST_CHECK(resA);
  BOOST_CHECK(resB);
  BOOST_CHECK_CLOSE(distA, distB, tol);
  BOOST_CHECK(p1A.equal(p2B, tol));
  BOOST_CHECK(p2A.equal(p1B, tol));
}

BOOST_AUTO_TEST_CASE(reversibleShapeDistance_allshapes)
{
  // This test check whether a shape distance algorithm is called for the
  // reverse case as well. For example, if FCL has sphere-capsule distance
  // algorithm, then this algorithm should be called for capsule-sphere case.

  // Prepare all kinds of primitive shapes (7) -- box, sphere, capsule, cone, cylinder, plane, halfspace
  Box box(10, 10, 10);
  Sphere sphere(5);
  Capsule capsule(5, 10);
  Cone cone(5, 10);
  Cylinder cylinder(5, 10);
  Plane plane(Vec3f(), 0.0);
  Halfspace halfspace(Vec3f(), 0.0);

  // Use sufficiently long distance so that all the primitive shapes CANNOT intersect
  FCL_REAL distance = 15.0;

  // If new shape distance algorithm is added for two distinct primitive
  // shapes, uncomment associated lines. For example, box-sphere intersection
  // algorithm is added, then uncomment box-sphere.

//  testReversibleShapeDistance(box, sphere, distance);
//  testReversibleShapeDistance(box, capsule, distance);
//  testReversibleShapeDistance(box, cone, distance);
//  testReversibleShapeDistance(box, cylinder, distance);
//  testReversibleShapeDistance(box, plane, distance);
//  testReversibleShapeDistance(box, halfspace, distance);

  testReversibleShapeDistance(sphere, capsule, distance);
//  testReversibleShapeDistance(sphere, cone, distance);
//  testReversibleShapeDistance(sphere, cylinder, distance);
//  testReversibleShapeDistance(sphere, plane, distance);
//  testReversibleShapeDistance(sphere, halfspace, distance);

//  testReversibleShapeDistance(capsule, cone, distance);
//  testReversibleShapeDistance(capsule, cylinder, distance);
//  testReversibleShapeDistance(capsule, plane, distance);
//  testReversibleShapeDistance(capsule, halfspace, distance);

//  testReversibleShapeDistance(cone, cylinder, distance);
//  testReversibleShapeDistance(cone, plane, distance);
//  testReversibleShapeDistance(cone, halfspace, distance);

//  testReversibleShapeDistance(cylinder, plane, distance);
//  testReversibleShapeDistance(cylinder, halfspace, distance);

//  testReversibleShapeDistance(plane, halfspace, distance);
}
<|MERGE_RESOLUTION|>--- conflicted
+++ resolved
@@ -497,6 +497,7 @@
 // +------------+-----+-----------+--------+---------+------+----------+-------+------------+----------+
 // | triangle   |/////|///////////|////////|/////////|//////|//////////|///////|////////////|          |
 // +------------+-----+-----------+--------+---------+------+----------+-------+------------+----------+
+
 BOOST_AUTO_TEST_CASE(shapeIntersection_spheresphere)
 {
   Sphere s1(20);
@@ -1012,6 +1013,75 @@
   testShapeIntersection(s1, tf1, s2, tf2, GST_LIBCCD, false);
 }
 
+BOOST_AUTO_TEST_CASE(shapeIntersection_ellipsoidellipsoid)
+{
+  Ellipsoid s1(20, 40, 50);
+  Ellipsoid s2(10, 10, 10);
+
+  Transform3f tf1;
+  Transform3f tf2;
+
+  Transform3f transform;
+  generateRandomTransform(extents, transform);
+  Transform3f identity;
+
+  std::vector<ContactPoint> contacts;
+
+  tf1 = Transform3f();
+  tf2 = Transform3f(Vec3f(40, 0, 0));
+  testShapeIntersection(s1, tf1, s2, tf2, GST_LIBCCD, false);
+
+  tf1 = transform;
+  tf2 = transform * Transform3f(Vec3f(40, 0, 0));
+  testShapeIntersection(s1, tf1, s2, tf2, GST_LIBCCD, false);
+
+  tf1 = Transform3f();
+  tf2 = Transform3f(Vec3f(30, 0, 0));
+  testShapeIntersection(s1, tf1, s2, tf2, GST_LIBCCD, false);
+
+  tf1 = transform;
+  tf2 = transform * Transform3f(Vec3f(30.01, 0, 0));
+  testShapeIntersection(s1, tf1, s2, tf2, GST_LIBCCD, false);
+
+  tf1 = Transform3f();
+  tf2 = Transform3f(Vec3f(29.99, 0, 0));
+  contacts.resize(1);
+  testShapeIntersection(s1, tf1, s2, tf2, GST_LIBCCD, true, contacts, false, false, false);
+
+  tf1 = transform;
+  tf2 = transform * Transform3f(Vec3f(29.9, 0, 0));
+  contacts.resize(1);
+  testShapeIntersection(s1, tf1, s2, tf2, GST_LIBCCD, true, contacts, false, false, false);
+
+  tf1 = Transform3f();
+  tf2 = Transform3f();
+  contacts.resize(1);
+  testShapeIntersection(s1, tf1, s2, tf2, GST_LIBCCD, true, contacts, false, false, false);
+
+  tf1 = transform;
+  tf2 = transform;
+  contacts.resize(1);
+  testShapeIntersection(s1, tf1, s2, tf2, GST_LIBCCD, true, contacts, false, false, false);
+
+  tf1 = Transform3f();
+  tf2 = Transform3f(Vec3f(-29.99, 0, 0));
+  contacts.resize(1);
+  testShapeIntersection(s1, tf1, s2, tf2, GST_LIBCCD, true, contacts, false, false, false);
+
+  tf1 = transform;
+  tf2 = transform * Transform3f(Vec3f(-29.99, 0, 0));
+  contacts.resize(1);
+  testShapeIntersection(s1, tf1, s2, tf2, GST_LIBCCD, true, contacts, false, false, false);
+
+  tf1 = Transform3f();
+  tf2 = Transform3f(Vec3f(-30, 0, 0));
+  testShapeIntersection(s1, tf1, s2, tf2, GST_LIBCCD, false);
+
+  tf1 = transform;
+  tf2 = transform * Transform3f(Vec3f(-30.01, 0, 0));
+  testShapeIntersection(s1, tf1, s2, tf2, GST_LIBCCD, false);
+}
+
 BOOST_AUTO_TEST_CASE(shapeIntersection_spheretriangle)
 {
   Sphere s(10);
@@ -2383,6 +2453,7 @@
   testShapeIntersection(s, tf1, hs, tf2, GST_LIBCCD, false);
 }
 
+
 BOOST_AUTO_TEST_CASE(shapeIntersection_halfspacecone)
 {
   Cone s(5, 10);
@@ -2837,92 +2908,6 @@
   tf1 = transform;
   tf2 = transform * Transform3f(Vec3f(0, 0, -10.1));
   testShapeIntersection(s, tf1, hs, tf2, GST_LIBCCD, false);
-}
-
-BOOST_AUTO_TEST_CASE(shapeIntersection_ellipsoidellipsoid)
-{
-  Ellipsoid s1(20, 40, 50);
-  Ellipsoid s2(10, 10, 10);
-
-  Transform3f transform;
-  generateRandomTransform(extents, transform);
-  Transform3f identity;
-
-  CollisionRequest request;
-  CollisionResult result;
-  bool res;
-
-  res = solver1.shapeIntersect(s1, Transform3f(), s2, Transform3f(Vec3f(40, 0, 0)), NULL, NULL, NULL);
-  BOOST_CHECK_FALSE(res);
-  result.clear();
-  res = (collide(&s1, Transform3f(), &s2, Transform3f(Vec3f(40, 0, 0)), request, result) > 0);
-  BOOST_CHECK_FALSE(res);
-
-  res = solver1.shapeIntersect(s1, transform, s2, transform * Transform3f(Vec3f(40, 0, 0)), NULL, NULL, NULL);
-  BOOST_CHECK_FALSE(res);
-  result.clear();
-  res = (collide(&s1, transform, &s2, transform * Transform3f(Vec3f(40, 0, 0)), request, result) > 0);
-  BOOST_CHECK_FALSE(res);
-
-  res = solver1.shapeIntersect(s1, Transform3f(), s2, Transform3f(Vec3f(30, 0, 0)), NULL, NULL, NULL);
-  BOOST_CHECK_FALSE(res);
-  result.clear();
-  res = (collide(&s1, Transform3f(), &s2, Transform3f(Vec3f(30, 0, 0)), request, result) > 0);
-  BOOST_CHECK_FALSE(res);
-
-  res = solver1.shapeIntersect(s1, transform, s2, transform * Transform3f(Vec3f(30.01, 0, 0)), NULL, NULL, NULL);
-  BOOST_CHECK_FALSE(res);
-  result.clear();
-  res = (collide(&s1, transform, &s2, transform * Transform3f(Vec3f(30.01, 0, 0)), request, result) > 0);
-  BOOST_CHECK_FALSE(res);
-
-  res = solver1.shapeIntersect(s1, Transform3f(), s2, Transform3f(Vec3f(29.99, 0, 0)), NULL, NULL, NULL);
-  BOOST_CHECK(res);
-  result.clear();
-  res = (collide(&s1, Transform3f(), &s2, Transform3f(Vec3f(29.99, 0, 0)), request, result) > 0);
-  BOOST_CHECK(res);
-
-  res = solver1.shapeIntersect(s1, transform, s2, transform * Transform3f(Vec3f(29.9, 0, 0)), NULL, NULL, NULL);
-  BOOST_CHECK(res);
-  result.clear();
-  res = (collide(&s1, transform, &s2, transform * Transform3f(Vec3f(29.9, 0, 0)), request, result) > 0);
-  BOOST_CHECK(res);
-
-  res = solver1.shapeIntersect(s1, Transform3f(), s2, Transform3f(), NULL, NULL, NULL);
-  BOOST_CHECK(res);
-  result.clear();
-  res = (collide(&s1, Transform3f(), &s2, Transform3f(), request, result) > 0);
-  BOOST_CHECK(res);
-
-  res = solver1.shapeIntersect(s1, transform, s2, transform, NULL, NULL, NULL);
-  BOOST_CHECK(res);
-  result.clear();
-  res = (collide(&s1, transform, &s2, transform, request, result) > 0);
-  BOOST_CHECK(res);
-
-  res = solver1.shapeIntersect(s1, Transform3f(), s2, Transform3f(Vec3f(-29.99, 0, 0)), NULL, NULL, NULL);
-  BOOST_CHECK(res);
-  result.clear();
-  res = (collide(&s1, Transform3f(), &s2, Transform3f(Vec3f(-29.99, 0, 0)), request, result) > 0);
-  BOOST_CHECK(res);
-
-  res = solver1.shapeIntersect(s1, transform, s2, transform * Transform3f(Vec3f(-29.99, 0, 0)), NULL, NULL, NULL);
-  BOOST_CHECK(res);
-  result.clear();
-  res = (collide(&s1, transform, &s2, transform * Transform3f(Vec3f(-29.99, 0, 0)), request, result) > 0);
-  BOOST_CHECK(res);
-
-  res = solver1.shapeIntersect(s1, Transform3f(), s2, Transform3f(Vec3f(-30, 0, 0)), NULL, NULL, NULL);
-  BOOST_CHECK_FALSE(res);
-  result.clear();
-  res = (collide(&s1, Transform3f(), &s2, Transform3f(Vec3f(-30, 0, 0)), request, result) > 0);
-  BOOST_CHECK_FALSE(res);
-
-  res = solver1.shapeIntersect(s1, transform, s2, transform * Transform3f(Vec3f(-30.01, 0, 0)), NULL, NULL, NULL);
-  BOOST_CHECK_FALSE(res);
-  result.clear();
-  res = (collide(&s1, transform, &s2, transform * Transform3f(Vec3f(-30.01, 0, 0)), request, result) > 0);
-  BOOST_CHECK_FALSE(res);
 }
 
 // Shape distance test coverage (libccd)
@@ -3751,6 +3736,76 @@
   testShapeIntersection(s1, tf1, s2, tf2, GST_INDEP, false);
 }
 
+BOOST_AUTO_TEST_CASE(shapeIntersectionGJK_ellipsoidellipsoid)
+{
+  Ellipsoid s1(20, 40, 50);
+  Ellipsoid s2(10, 10, 10);
+
+  Transform3f tf1;
+  Transform3f tf2;
+
+  Transform3f transform;
+  generateRandomTransform(extents, transform);
+  Transform3f identity;
+
+  std::vector<ContactPoint> contacts;
+
+  tf1 = Transform3f();
+  tf2 = Transform3f(Vec3f(40, 0, 0));
+  testShapeIntersection(s1, tf1, s2, tf2, GST_INDEP, false);
+
+  tf1 = transform;
+  tf2 = transform * Transform3f(Vec3f(40, 0, 0));
+  testShapeIntersection(s1, tf1, s2, tf2, GST_INDEP, false);
+
+  tf1 = Transform3f();
+  tf2 = Transform3f(Vec3f(30, 0, 0));
+  contacts.resize(1);
+  testShapeIntersection(s1, tf1, s2, tf2, GST_INDEP, true, contacts, false, false, false);
+
+  tf1 = transform;
+  tf2 = transform * Transform3f(Vec3f(30.01, 0, 0));
+  testShapeIntersection(s1, tf1, s2, tf2, GST_INDEP, false);
+
+  tf1 = Transform3f();
+  tf2 = Transform3f(Vec3f(29.99, 0, 0));
+  contacts.resize(1);
+  testShapeIntersection(s1, tf1, s2, tf2, GST_INDEP, true, contacts, false, false, false);
+
+  tf1 = transform;
+  tf2 = transform * Transform3f(Vec3f(29.9, 0, 0));
+  contacts.resize(1);
+  testShapeIntersection(s1, tf1, s2, tf2, GST_INDEP, true, contacts, false, false, false);
+
+  tf1 = Transform3f();
+  tf2 = Transform3f();
+  contacts.resize(1);
+  testShapeIntersection(s1, tf1, s2, tf2, GST_INDEP, true, contacts, false, false, false);
+
+  tf1 = transform;
+  tf2 = transform;
+  contacts.resize(1);
+  testShapeIntersection(s1, tf1, s2, tf2, GST_INDEP, true, contacts, false, false, false);
+
+  tf1 = Transform3f();
+  tf2 = Transform3f(Vec3f(-29.99, 0, 0));
+  contacts.resize(1);
+  testShapeIntersection(s1, tf1, s2, tf2, GST_INDEP, true, contacts, false, false, false);
+
+  tf1 = transform;
+  tf2 = transform * Transform3f(Vec3f(-29.99, 0, 0));
+  contacts.resize(1);
+  testShapeIntersection(s1, tf1, s2, tf2, GST_INDEP, true, contacts, false, false, false);
+
+  tf1 = Transform3f();
+  tf2 = Transform3f(Vec3f(-30, 0, 0));
+  contacts.resize(1);
+  testShapeIntersection(s1, tf1, s2, tf2, GST_INDEP, true, contacts, false, false, false);
+
+  tf1 = transform;
+  tf2 = transform * Transform3f(Vec3f(-30.01, 0, 0));
+  testShapeIntersection(s1, tf1, s2, tf2, GST_INDEP, false);
+}
 
 BOOST_AUTO_TEST_CASE(shapeIntersectionGJK_spheretriangle)
 {
@@ -3833,11 +3888,7 @@
   BOOST_CHECK(normal.equal(transform.getRotation() * Vec3f(1, 0, 0), 1e-9));
 }
 
-<<<<<<< HEAD
-BOOST_AUTO_TEST_CASE(shapeIntersectionGJK_spheretriangle)
-=======
 BOOST_AUTO_TEST_CASE(shapeIntersectionGJK_planetriangle)
->>>>>>> 10abbd27
 {
   Plane hs(Vec3f(1, 0, 0), 0);
   Vec3f t[3];
@@ -3876,122 +3927,6 @@
   res =  solver2.shapeTriangleIntersect(hs, transform, t[0], t[1], t[2], transform, NULL, NULL, &normal);
   BOOST_CHECK(res);
   BOOST_CHECK(normal.equal(transform.getRotation() * Vec3f(1, 0, 0), 1e-9));
-}
-
-BOOST_AUTO_TEST_CASE(shapeIntersectionGJK_ellipsoidellipsoid)
-{
-  Ellipsoid s1(20, 40, 50);
-  Ellipsoid s2(10, 10, 10);
-
-  Transform3f transform;
-  generateRandomTransform(extents, transform);
-
-  CollisionRequest request;
-  CollisionResult result;
-
-  Vec3f contact;
-  FCL_REAL penetration_depth;
-  Vec3f normal;
-  bool res;
-
-  request.gjk_solver_type = GST_INDEP; // use indep GJK solver
-
-<<<<<<< HEAD
-  res = solver2.shapeIntersect(s1, Transform3f(), s2, Transform3f(Vec3f(40, 0, 0)), NULL, NULL, NULL);
-  BOOST_CHECK_FALSE(res);
-  res = solver2.shapeIntersect(s1, Transform3f(), s2, Transform3f(Vec3f(40, 0, 0)), &contact, &penetration_depth, &normal);
-  BOOST_CHECK_FALSE(res);
-  result.clear();
-  res = (collide(&s1, Transform3f(), &s2, Transform3f(Vec3f(40, 0, 0)), request, result) > 0);
-  BOOST_CHECK_FALSE(res);
-
-  res = solver2.shapeIntersect(s1, transform, s2, transform * Transform3f(Vec3f(40, 0, 0)), NULL, NULL, NULL);
-  BOOST_CHECK_FALSE(res);
-  res = solver2.shapeIntersect(s1, transform, s2, transform * Transform3f(Vec3f(40, 0, 0)), &contact, &penetration_depth, &normal);
-  BOOST_CHECK_FALSE(res);
-  result.clear();
-  res = (collide(&s1, transform, &s2, transform * Transform3f(Vec3f(40, 0, 0)), request, result) > 0);
-  BOOST_CHECK_FALSE(res);
-
-  res = solver2.shapeIntersect(s1, Transform3f(), s2, Transform3f(Vec3f(30, 0, 0)), NULL, NULL, NULL);
-  BOOST_CHECK(res);
-  res = solver2.shapeIntersect(s1, Transform3f(), s2, Transform3f(Vec3f(30, 0, 0)), &contact, &penetration_depth, &normal);
-  BOOST_CHECK(res);
-  result.clear();
-  res = (collide(&s1, Transform3f(), &s2, Transform3f(Vec3f(30, 0, 0)), request, result) > 0);
-  BOOST_CHECK(res);
-
-  res = solver2.shapeIntersect(s1, transform, s2, transform * Transform3f(Vec3f(30.01, 0, 0)), NULL, NULL, NULL);
-  BOOST_CHECK_FALSE(res);
-  res = solver2.shapeIntersect(s1, transform, s2, transform * Transform3f(Vec3f(30.01, 0, 0)), &contact, &penetration_depth, &normal);
-  BOOST_CHECK_FALSE(res);
-  result.clear();
-  res = (collide(&s1, transform, &s2, transform * Transform3f(Vec3f(30.01, 0, 0)), request, result) > 0);
-  BOOST_CHECK_FALSE(res);
-
-  res = solver2.shapeIntersect(s1, Transform3f(), s2, Transform3f(Vec3f(29.9, 0, 0)), NULL, NULL, NULL);
-  BOOST_CHECK(res);
-  res = solver2.shapeIntersect(s1, Transform3f(), s2, Transform3f(Vec3f(29.9, 0, 0)), &contact, &penetration_depth, &normal);
-  BOOST_CHECK(res);
-  result.clear();
-  res = (collide(&s1, Transform3f(), &s2, Transform3f(Vec3f(29.9, 0, 0)), request, result) > 0);
-  BOOST_CHECK(res);
-
-  res = solver2.shapeIntersect(s1, transform, s2, transform * Transform3f(Vec3f(29.9, 0, 0)), NULL, NULL, NULL);
-  BOOST_CHECK(res);
-  res = solver2.shapeIntersect(s1, transform, s2, transform * Transform3f(Vec3f(29.9, 0, 0)), &contact, &penetration_depth, &normal);
-  BOOST_CHECK(res);
-  result.clear();
-  res = (collide(&s1, transform, &s2, transform * Transform3f(Vec3f(29.9, 0, 0)), request, result) > 0);
-  BOOST_CHECK(res);
-
-  res = solver2.shapeIntersect(s1, Transform3f(), s2, Transform3f(), NULL, NULL, NULL);
-  BOOST_CHECK(res);
-  res = solver2.shapeIntersect(s1, Transform3f(), s2, Transform3f(), &contact, &penetration_depth, &normal);
-  BOOST_CHECK(res);
-  result.clear();
-  res = (collide(&s1, Transform3f(), &s2, Transform3f(), request, result) > 0);
-  BOOST_CHECK(res);
-
-  res = solver2.shapeIntersect(s1, transform, s2, transform, NULL, NULL, NULL);
-  BOOST_CHECK(res);
-  res = solver2.shapeIntersect(s1, transform, s2, transform, &contact, &penetration_depth, &normal);
-  BOOST_CHECK(res);
-  result.clear();
-  res = (collide(&s1, transform, &s2, transform, request, result) > 0);
-  BOOST_CHECK(res);
-
-  res = solver2.shapeIntersect(s1, Transform3f(), s2, Transform3f(Vec3f(-29.9, 0, 0)), NULL, NULL, NULL);
-  BOOST_CHECK(res);
-  res = solver2.shapeIntersect(s1, Transform3f(), s2, Transform3f(Vec3f(-29.9, 0, 0)), &contact, &penetration_depth, &normal);
-  BOOST_CHECK(res);
-  result.clear();
-  res = (collide(&s1, Transform3f(), &s2, Transform3f(Vec3f(-29.9, 0, 0)), request, result) > 0);
-  BOOST_CHECK(res);
-
-  res = solver2.shapeIntersect(s1, transform, s2, transform * Transform3f(Vec3f(-29.9, 0, 0)), NULL, NULL, NULL);
-  BOOST_CHECK(res);
-  res = solver2.shapeIntersect(s1, transform, s2, transform * Transform3f(Vec3f(-29.9, 0, 0)), &contact, &penetration_depth, &normal);
-  BOOST_CHECK(res);
-  result.clear();
-  res = (collide(&s1, transform, &s2, transform * Transform3f(Vec3f(-29.9, 0, 0)), request, result) > 0);
-  BOOST_CHECK(res);
-
-  res = solver2.shapeIntersect(s1, Transform3f(), s2, Transform3f(Vec3f(-30, 0, 0)), NULL, NULL, NULL);
-  BOOST_CHECK(res);
-  res = solver2.shapeIntersect(s1, Transform3f(), s2, Transform3f(Vec3f(-30, 0, 0)), &contact, &penetration_depth, &normal);
-  BOOST_CHECK(res);
-  result.clear();
-  res = (collide(&s1, Transform3f(), &s2, Transform3f(Vec3f(-30, 0, 0)), request, result) > 0);
-  BOOST_CHECK(res);
-
-  res = solver2.shapeIntersect(s1, transform, s2, transform * Transform3f(Vec3f(-30.01, 0, 0)), NULL, NULL, NULL);
-  BOOST_CHECK_FALSE(res);
-  res = solver2.shapeIntersect(s1, transform, s2, transform * Transform3f(Vec3f(-30.01, 0, 0)), &contact, &penetration_depth, &normal);
-  BOOST_CHECK_FALSE(res);
-  result.clear();
-  res = (collide(&s1, transform, &s2, transform * Transform3f(Vec3f(-30.01, 0, 0)), request, result) > 0);
-  BOOST_CHECK_FALSE(res);
 }
 
 // Shape distance test coverage (built-in GJK)
@@ -4019,11 +3954,7 @@
 // +------------+-----+-----------+--------+---------+------+----------+-------+------------+----------+
 
 BOOST_AUTO_TEST_CASE(shapeDistanceGJK_spheresphere)
-{  
-=======
-BOOST_AUTO_TEST_CASE(shapeDistanceGJK_spheresphere)
-{
->>>>>>> 10abbd27
+{
   Sphere s1(20);
   Sphere s2(10);
 
@@ -4083,13 +4014,8 @@
   BOOST_CHECK_FALSE(res);
 }
 
-<<<<<<< HEAD
 BOOST_AUTO_TEST_CASE(shapeDistanceGJK_boxbox)
-{                      
-=======
-BOOST_AUTO_TEST_CASE(hapeDistanceGJK_boxbox)
-{
->>>>>>> 10abbd27
+{
   Box s1(20, 40, 50);
   Box s2(10, 10, 10);
 
@@ -4124,11 +4050,7 @@
   BOOST_CHECK(res);
 }
 
-<<<<<<< HEAD
 BOOST_AUTO_TEST_CASE(shapeDistanceGJK_boxsphere)
-=======
-BOOST_AUTO_TEST_CASE(hapeDistanceGJK_boxsphere)
->>>>>>> 10abbd27
 {
   Sphere s1(20);
   Box s2(5, 5, 5);
@@ -4164,11 +4086,7 @@
   BOOST_CHECK(res);
 }
 
-<<<<<<< HEAD
 BOOST_AUTO_TEST_CASE(shapeDistanceGJK_cylindercylinder)
-=======
-BOOST_AUTO_TEST_CASE(hapeDistanceGJK_cylindercylinder)
->>>>>>> 10abbd27
 {
   Cylinder s1(5, 10);
   Cylinder s2(5, 10);
@@ -4204,13 +4122,7 @@
   BOOST_CHECK(res);
 }
 
-<<<<<<< HEAD
 BOOST_AUTO_TEST_CASE(shapeDistanceGJK_conecone)
-=======
-
-
-BOOST_AUTO_TEST_CASE(hapeDistanceGJK_conecone)
->>>>>>> 10abbd27
 {
   Cone s1(5, 10);
   Cone s2(5, 10);
